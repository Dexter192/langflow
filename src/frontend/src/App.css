--- conflicted
+++ resolved
@@ -2,10 +2,7 @@
 @tailwind components;
 @tailwind utilities;
 
-<<<<<<< HEAD
-=======
 /* Prevent react flow to overflow the page */
->>>>>>> a2096b8e
 body {
   overflow: hidden;
 }
