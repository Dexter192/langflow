import time
import uuid
from typing import TYPE_CHECKING, Annotated, Optional

from fastapi import APIRouter, BackgroundTasks, Body, Depends, HTTPException
from fastapi.responses import StreamingResponse
from loguru import logger

from langflow.api.utils import (
    build_and_cache_graph_from_data,
    build_and_cache_graph_from_db,
    format_elapsed_time,
    format_exception_message,
    get_top_level_vertices,
    parse_exception,
)
from langflow.api.v1.schemas import (
    FlowDataRequest,
    InputValueRequest,
    Log,
    ResultDataResponse,
    StreamData,
    VertexBuildResponse,
    VerticesOrderResponse,
)
from langflow.schema.schema import Log
from langflow.services.auth.utils import get_current_active_user
from langflow.services.chat.service import ChatService
from langflow.services.deps import get_chat_service, get_session, get_session_service
from langflow.services.monitor.utils import log_vertex_build

if TYPE_CHECKING:
    from langflow.graph.vertex.types import InterfaceVertex
    from langflow.services.session.service import SessionService

router = APIRouter(tags=["Chat"])


async def try_running_celery_task(vertex, user_id):
    # Try running the task in celery
    # and set the task_id to the local vertex
    # if it fails, run the task locally
    try:
        from langflow.worker import build_vertex

        task = build_vertex.delay(vertex)
        vertex.task_id = task.id
    except Exception as exc:
        logger.debug(f"Error running task in celery: {exc}")
        vertex.task_id = None
        await vertex.build(user_id=user_id)
    return vertex


@router.post("/build/{flow_id}/vertices", response_model=VerticesOrderResponse)
async def retrieve_vertices_order(
    flow_id: uuid.UUID,
    data: Optional[Annotated[Optional[FlowDataRequest], Body(embed=True)]] = None,
    stop_component_id: Optional[str] = None,
    start_component_id: Optional[str] = None,
    chat_service: "ChatService" = Depends(get_chat_service),
    session=Depends(get_session),
):
    """
    Retrieve the vertices order for a given flow.

    Args:
        flow_id (str): The ID of the flow.
        data (Optional[FlowDataRequest], optional): The flow data. Defaults to None.
        stop_component_id (str, optional): The ID of the stop component. Defaults to None.
        start_component_id (str, optional): The ID of the start component. Defaults to None.
        chat_service (ChatService, optional): The chat service dependency. Defaults to Depends(get_chat_service).
        session (Session, optional): The session dependency. Defaults to Depends(get_session).

    Returns:
        VerticesOrderResponse: The response containing the ordered vertex IDs and the run ID.

    Raises:
        HTTPException: If there is an error checking the build status.
    """
    try:
        flow_id_str = str(flow_id)
        # First, we need to check if the flow_id is in the cache
        if not data:
            graph = await build_and_cache_graph_from_db(flow_id=flow_id_str, session=session, chat_service=chat_service)
        else:
            graph = await build_and_cache_graph_from_data(
                flow_id=flow_id_str, graph_data=data.model_dump(), chat_service=chat_service
            )
        graph.validate_stream()
        if stop_component_id or start_component_id:
            try:
                first_layer = graph.sort_vertices(stop_component_id, start_component_id)
            except Exception as exc:
                logger.error(exc)
                first_layer = graph.sort_vertices()
        else:
            first_layer = graph.sort_vertices()
        # When we send vertices to the frontend
        # we need to remove them from the predecessors
        # so they are not considered for building again
        # which duplicates the results
        for vertex_id in first_layer:
            graph.remove_from_predecessors(vertex_id)

        # Now vertices is a list of lists
        # We need to get the id of each vertex
        # and return the same structure but only with the ids
        run_id = uuid.uuid4()
        graph.set_run_id(run_id)
        vertices_to_run = list(graph.vertices_to_run) + get_top_level_vertices(graph, graph.vertices_to_run)
        return VerticesOrderResponse(ids=first_layer, run_id=run_id, vertices_to_run=vertices_to_run)

    except Exception as exc:
        if "stream or streaming set to True" in str(exc):
            raise HTTPException(status_code=400, detail=str(exc))
        logger.error(f"Error checking build status: {exc}")
        logger.exception(exc)
        raise HTTPException(status_code=500, detail=str(exc)) from exc


@router.post("/build/{flow_id}/vertices/{vertex_id}")
async def build_vertex(
    flow_id: uuid.UUID,
    vertex_id: str,
    background_tasks: BackgroundTasks,
    inputs: Annotated[Optional[InputValueRequest], Body(embed=True)] = None,
    files: Optional[list[str]] = None,
    chat_service: "ChatService" = Depends(get_chat_service),
    current_user=Depends(get_current_active_user),
):
    """Build a vertex instead of the entire graph.

    Args:
        flow_id (str): The ID of the flow.
        vertex_id (str): The ID of the vertex to build.
        background_tasks (BackgroundTasks): The background tasks object for logging.
        inputs (Optional[InputValueRequest], optional): The input values for the vertex. Defaults to None.
        chat_service (ChatService, optional): The chat service dependency. Defaults to Depends(get_chat_service).
        current_user (Any, optional): The current user dependency. Defaults to Depends(get_current_active_user).

    Returns:
        VertexBuildResponse: The response containing the built vertex information.

    Raises:
        HTTPException: If there is an error building the vertex.

    """
    flow_id_str = str(flow_id)

    next_runnable_vertices = []
    top_level_vertices = []
    try:
        start_time = time.perf_counter()
        cache = await chat_service.get_cache(flow_id_str)
        if not cache:
            # If there's no cache
            logger.warning(f"No cache found for {flow_id_str}. Building graph starting at {vertex_id}")
            graph = await build_and_cache_graph_from_db(
                flow_id=flow_id_str, session=next(get_session()), chat_service=chat_service
            )
        else:
            graph = cache.get("result")
        vertex = graph.get_vertex(vertex_id)
        log_object = None
        try:
            lock = chat_service._cache_locks[flow_id_str]
            (
                next_runnable_vertices,
                top_level_vertices,
                result_dict,
                log_message,
                valid,
                log_type,
                vertex,
            ) = await graph.build_vertex(
                lock=lock,
                chat_service=chat_service,
                vertex_id=vertex_id,
                user_id=current_user.id,
                inputs_dict=inputs.model_dump() if inputs else {},
                files=files,
            )
<<<<<<< HEAD

=======
            log_obj = Log(message=vertex.artifacts_raw, type=vertex.artifacts_type)
>>>>>>> d8907827
            result_data_response = ResultDataResponse(**result_dict.model_dump())

        except Exception as exc:
            logger.exception(f"Error building vertex: {exc}")
            log_message = format_exception_message(exc)
            log_type = type(exc).__name__
            valid = False
            log_obj = Log(message=params, type="error")
            result_data_response = ResultDataResponse(results={})
            log_object = Log(message=log_message, type=log_type)

            # If there's an error building the vertex
            # we need to clear the cache
            await chat_service.clear_cache(flow_id_str)

<<<<<<< HEAD
        result_data_response.logs.append(log_object)
=======
        result_data_response.message = artifacts
        result_data_response.logs.append(log_obj)
>>>>>>> d8907827

        # Log the vertex build
        if not vertex.will_stream:
            background_tasks.add_task(
                log_vertex_build,
                flow_id=flow_id_str,
                vertex_id=vertex_id,
                valid=valid,
                logs=result_data_response.logs,
                data=result_data_response,
            )

        timedelta = time.perf_counter() - start_time
        duration = format_elapsed_time(timedelta)
        result_data_response.duration = duration
        result_data_response.timedelta = timedelta
        vertex.add_build_time(timedelta)
        inactivated_vertices = None
        inactivated_vertices = list(graph.inactivated_vertices)
        graph.reset_inactivated_vertices()
        graph.reset_activated_vertices()
        await chat_service.set_cache(flow_id_str, graph)

        # graph.stop_vertex tells us if the user asked
        # to stop the build of the graph at a certain vertex
        # if it is in next_vertices_ids, we need to remove other
        # vertices from next_vertices_ids
        if graph.stop_vertex and graph.stop_vertex in next_runnable_vertices:
            next_runnable_vertices = [graph.stop_vertex]

        build_response = VertexBuildResponse(
            inactivated_vertices=inactivated_vertices,
            next_vertices_ids=next_runnable_vertices,
            top_level_vertices=top_level_vertices,
            valid=valid,
            id=vertex.id,
            data=result_data_response,
        )
        return build_response
    except Exception as exc:
        logger.error(f"Error building vertex: {exc}")
        logger.exception(exc)
        message = parse_exception(exc)
        raise HTTPException(status_code=500, detail=message) from exc


@router.get("/build/{flow_id}/{vertex_id}/stream", response_class=StreamingResponse)
async def build_vertex_stream(
    flow_id: uuid.UUID,
    vertex_id: str,
    session_id: Optional[str] = None,
    chat_service: "ChatService" = Depends(get_chat_service),
    session_service: "SessionService" = Depends(get_session_service),
):
    """Build a vertex instead of the entire graph.

    This function is responsible for building a single vertex instead of the entire graph.
    It takes the `flow_id` and `vertex_id` as required parameters, and an optional `session_id`.
    It also depends on the `ChatService` and `SessionService` services.

    If `session_id` is not provided, it retrieves the graph from the cache using the `chat_service`.
    If `session_id` is provided, it loads the session data using the `session_service`.

    Once the graph is obtained, it retrieves the specified vertex using the `vertex_id`.
    If the vertex does not support streaming, an error is raised.
    If the vertex has a built result, it sends the result as a chunk.
    If the vertex is not frozen or not built, it streams the vertex data.
    If the vertex has a result, it sends the result as a chunk.
    If none of the above conditions are met, an error is raised.

    If any exception occurs during the process, an error message is sent.
    Finally, the stream is closed.

    Returns:
        A `StreamingResponse` object with the streamed vertex data in text/event-stream format.

    Raises:
        HTTPException: If an error occurs while building the vertex.
    """
    try:
        flow_id_str = str(flow_id)

        async def stream_vertex():
            try:
                if not session_id:
                    cache = await chat_service.get_cache(flow_id_str)
                    if not cache:
                        # If there's no cache
                        raise ValueError(f"No cache found for {flow_id_str}.")
                    else:
                        graph = cache.get("result")
                else:
                    session_data = await session_service.load_session(session_id, flow_id=flow_id_str)
                    graph, artifacts = session_data if session_data else (None, None)
                    if not graph:
                        raise ValueError(f"No graph found for {flow_id_str}.")

                vertex: "InterfaceVertex" = graph.get_vertex(vertex_id)
                if not hasattr(vertex, "stream"):
                    raise ValueError(f"Vertex {vertex_id} does not support streaming")
                if isinstance(vertex._built_result, str) and vertex._built_result:
                    stream_data = StreamData(
                        event="message",
                        data={"message": f"Streaming vertex {vertex_id}"},
                    )
                    yield str(stream_data)
                    stream_data = StreamData(
                        event="message",
                        data={"chunk": vertex._built_result},
                    )
                    yield str(stream_data)

                elif not vertex.frozen or not vertex._built:
                    logger.debug(f"Streaming vertex {vertex_id}")
                    stream_data = StreamData(
                        event="message",
                        data={"message": f"Streaming vertex {vertex_id}"},
                    )
                    yield str(stream_data)
                    async for chunk in vertex.stream():
                        stream_data = StreamData(
                            event="message",
                            data={"chunk": chunk},
                        )
                        yield str(stream_data)
                elif vertex.result is not None:
                    stream_data = StreamData(
                        event="message",
                        data={"chunk": vertex._built_result},
                    )
                    yield str(stream_data)
                else:
                    raise ValueError(f"No result found for vertex {vertex_id}")

            except Exception as exc:
                logger.exception(f"Error building vertex: {exc}")
                exc_message = parse_exception(exc)
                if exc_message == "The message must be an iterator or an async iterator.":
                    exc_message = "This stream has already been closed."
                yield str(StreamData(event="error", data={"error": exc_message}))
            finally:
                logger.debug("Closing stream")
                yield str(StreamData(event="close", data={"message": "Stream closed"}))

        return StreamingResponse(stream_vertex(), media_type="text/event-stream")
    except Exception as exc:
        raise HTTPException(status_code=500, detail="Error building vertex") from exc<|MERGE_RESOLUTION|>--- conflicted
+++ resolved
@@ -17,7 +17,6 @@
 from langflow.api.v1.schemas import (
     FlowDataRequest,
     InputValueRequest,
-    Log,
     ResultDataResponse,
     StreamData,
     VertexBuildResponse,
@@ -169,9 +168,9 @@
                 next_runnable_vertices,
                 top_level_vertices,
                 result_dict,
-                log_message,
+                params,
                 valid,
-                log_type,
+                artifacts,
                 vertex,
             ) = await graph.build_vertex(
                 lock=lock,
@@ -181,32 +180,22 @@
                 inputs_dict=inputs.model_dump() if inputs else {},
                 files=files,
             )
-<<<<<<< HEAD
-
-=======
             log_obj = Log(message=vertex.artifacts_raw, type=vertex.artifacts_type)
->>>>>>> d8907827
             result_data_response = ResultDataResponse(**result_dict.model_dump())
 
         except Exception as exc:
             logger.exception(f"Error building vertex: {exc}")
-            log_message = format_exception_message(exc)
-            log_type = type(exc).__name__
+            params = format_exception_message(exc)
             valid = False
             log_obj = Log(message=params, type="error")
             result_data_response = ResultDataResponse(results={})
-            log_object = Log(message=log_message, type=log_type)
-
+            artifacts = {}
             # If there's an error building the vertex
             # we need to clear the cache
             await chat_service.clear_cache(flow_id_str)
 
-<<<<<<< HEAD
-        result_data_response.logs.append(log_object)
-=======
         result_data_response.message = artifacts
         result_data_response.logs.append(log_obj)
->>>>>>> d8907827
 
         # Log the vertex build
         if not vertex.will_stream:
@@ -215,8 +204,9 @@
                 flow_id=flow_id_str,
                 vertex_id=vertex_id,
                 valid=valid,
-                logs=result_data_response.logs,
+                params=params,
                 data=result_data_response,
+                artifacts=artifacts,
             )
 
         timedelta = time.perf_counter() - start_time
@@ -242,6 +232,7 @@
             next_vertices_ids=next_runnable_vertices,
             top_level_vertices=top_level_vertices,
             valid=valid,
+            params=params,
             id=vertex.id,
             data=result_data_response,
         )
