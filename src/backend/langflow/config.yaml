agents:
  ZeroShotAgent:
    documentation: "https://python.langchain.com/docs/modules/agents/how_to/custom_mrkl_agent"
  JsonAgent:
    documentation: "https://python.langchain.com/docs/modules/agents/toolkits/openapi"
  CSVAgent:
    documentation: "https://python.langchain.com/docs/modules/agents/toolkits/csv"
  AgentInitializer:
    documentation: "https://python.langchain.com/docs/modules/agents/agent_types/"
  VectorStoreAgent:
    documentation: ""
  VectorStoreRouterAgent:
    documentation: ""
  SQLAgent:
    documentation: ""
chains:
  LLMChain:
    documentation: "https://python.langchain.com/docs/modules/chains/foundational/llm_chain"
  LLMMathChain:
    documentation: "https://python.langchain.com/docs/modules/chains/additional/llm_math"
  LLMCheckerChain:
    documentation: "https://python.langchain.com/docs/modules/chains/additional/llm_checker"
  ConversationChain:
    documentation: ""
  SeriesCharacterChain:
    documentation: ""
  MidJourneyPromptChain:
    documentation: ""
  TimeTravelGuideChain:
    documentation: ""
  SQLDatabaseChain:
    documentation: ""
  RetrievalQA:
    documentation: "https://python.langchain.com/docs/modules/chains/popular/vector_db_qa"
  RetrievalQAWithSourcesChain:
    documentation: ""
  ConversationalRetrievalChain:
    documentation: "https://python.langchain.com/docs/modules/chains/popular/chat_vector_db"
  CombineDocsChain:
    documentation: ""
documentloaders:
  AirbyteJSONLoader:
    documentation: "https://python.langchain.com/docs/modules/data_connection/document_loaders/integrations/airbyte_json"
  CoNLLULoader:
    documentation: "https://python.langchain.com/docs/modules/data_connection/document_loaders/integrations/conll-u"
  CSVLoader:
    documentation: "https://python.langchain.com/docs/modules/data_connection/document_loaders/integrations/csv"
  UnstructuredEmailLoader:
    documentation: "https://python.langchain.com/docs/modules/data_connection/document_loaders/integrations/email"
  EverNoteLoader:
    documentation: "https://python.langchain.com/docs/modules/data_connection/document_loaders/integrations/evernote"
  FacebookChatLoader:
    documentation: "https://python.langchain.com/docs/modules/data_connection/document_loaders/integrations/facebook_chat"
  GutenbergLoader:
    documentation: "https://python.langchain.com/docs/modules/data_connection/document_loaders/integrations/gutenberg"
  BSHTMLLoader:
    documentation: "https://python.langchain.com/docs/modules/data_connection/document_loaders/how_to/html"
  UnstructuredHTMLLoader:
    documentation: "https://python.langchain.com/docs/modules/data_connection/document_loaders/how_to/html"
  UnstructuredMarkdownLoader:
    documentation: "https://python.langchain.com/docs/modules/data_connection/document_loaders/how_to/markdown"
  PyPDFDirectoryLoader:
    documentation: "https://python.langchain.com/docs/modules/data_connection/document_loaders/how_to/pdf"
  PyPDFLoader:
    documentation: "https://python.langchain.com/docs/modules/data_connection/document_loaders/how_to/pdf"
  UnstructuredPowerPointLoader:
    documentation: "https://python.langchain.com/docs/modules/data_connection/document_loaders/integrations/microsoft_powerpoint"
  SRTLoader:
    documentation: "https://python.langchain.com/docs/modules/data_connection/document_loaders/integrations/subtitle"
  TelegramChatLoader:
    documentation: "https://python.langchain.com/docs/modules/data_connection/document_loaders/integrations/telegram"
  TextLoader:
    documentation: "https://python.langchain.com/docs/modules/data_connection/document_loaders/"
  UnstructuredWordDocumentLoader:
    documentation: "https://python.langchain.com/docs/modules/data_connection/document_loaders/integrations/microsoft_word"
  WebBaseLoader:
    documentation: "https://python.langchain.com/docs/modules/data_connection/document_loaders/integrations/web_base"
  AZLyricsLoader:
    documentation: "https://python.langchain.com/docs/modules/data_connection/document_loaders/integrations/azlyrics"
  CollegeConfidentialLoader:
    documentation: "https://python.langchain.com/docs/modules/data_connection/document_loaders/integrations/college_confidential"
  HNLoader:
    documentation: "https://python.langchain.com/docs/modules/data_connection/document_loaders/integrations/hacker_news"
  IFixitLoader:
    documentation: "https://python.langchain.com/docs/modules/data_connection/document_loaders/integrations/ifixit"
  IMSDbLoader:
    documentation: "https://python.langchain.com/docs/modules/data_connection/document_loaders/integrations/imsdb"
  GitbookLoader:
    documentation: "https://python.langchain.com/docs/modules/data_connection/document_loaders/integrations/gitbook"
  ReadTheDocsLoader:
    documentation: "https://python.langchain.com/docs/modules/data_connection/document_loaders/integrations/readthedocs_documentation"
  SlackDirectoryLoader:
    documentation: "https://python.langchain.com/docs/modules/data_connection/document_loaders/integrations/slack"
  NotionDirectoryLoader:
    documentation: "https://python.langchain.com/docs/modules/data_connection/document_loaders/integrations/notion"
  DirectoryLoader:
    documentation: "https://python.langchain.com/docs/modules/data_connection/document_loaders/how_to/file_directory"
  GitLoader:
    documentation: "https://python.langchain.com/docs/modules/data_connection/document_loaders/integrations/git"
embeddings:
  OpenAIEmbeddings:
    documentation: "https://python.langchain.com/docs/modules/data_connection/text_embedding/integrations/openai"
  HuggingFaceEmbeddings:
    documentation: "https://python.langchain.com/docs/modules/data_connection/text_embedding/integrations/sentence_transformers"
  CohereEmbeddings:
    documentation: "https://python.langchain.com/docs/modules/data_connection/text_embedding/integrations/cohere"
llms:
  OpenAI:
    documentation: "https://python.langchain.com/docs/modules/model_io/models/llms/integrations/openai"
  ChatOpenAI:
    documentation: "https://python.langchain.com/docs/modules/model_io/models/chat/integrations/openai"
  LlamaCpp:
    documentation: "https://python.langchain.com/docs/modules/model_io/models/llms/integrations/llamacpp"
  CTransformers:
    documentation: "https://python.langchain.com/docs/modules/model_io/models/llms/integrations/ctransformers"
  Cohere:
    documentation: "https://python.langchain.com/docs/modules/model_io/models/llms/integrations/cohere"
  Anthropic:
    documentation: ""
  ChatAnthropic:
    documentation: "https://python.langchain.com/docs/modules/model_io/models/chat/integrations/anthropic"
  HuggingFaceHub:
    documentation: "https://python.langchain.com/docs/modules/model_io/models/llms/integrations/huggingface_hub"
  VertexAI:
    documentation: "https://python.langchain.com/docs/modules/model_io/models/llms/integrations/google_vertex_ai_palm"
  ###
  # There's a bug in this component deactivating until we get it sorted: _language_models.py", line 804, in send_message
  #     is_blocked=safety_attributes.get("blocked", False),
  # AttributeError: 'list' object has no attribute 'get'
  # ChatVertexAI:
  #   documentation: "https://python.langchain.com/docs/modules/model_io/models/chat/integrations/google_vertex_ai_palm"
  ###
memories:
  # https://github.com/supabase-community/supabase-py/issues/482
  # ZepChatMessageHistory:
  #   documentation: "https://python.langchain.com/docs/modules/memory/integrations/zep_memory"
  ConversationEntityMemory:
    documentation: "https://python.langchain.com/docs/modules/memory/integrations/entity_memory_with_sqlite"
  # https://github.com/hwchase17/langchain/issues/6091
  # SQLiteEntityStore:
  #   documentation: "https://python.langchain.com/docs/modules/memory/integrations/entity_memory_with_sqlite"
  PostgresChatMessageHistory:
    documentation: "https://python.langchain.com/docs/modules/memory/integrations/postgres_chat_message_history"
  ConversationBufferMemory:
    documentation: "https://python.langchain.com/docs/modules/memory/how_to/buffer"
  ConversationSummaryMemory:
    documentation: "https://python.langchain.com/docs/modules/memory/how_to/summary"
  ConversationKGMemory:
    documentation: "https://python.langchain.com/docs/modules/memory/how_to/kg"
  ConversationBufferWindowMemory:
    documentation: "https://python.langchain.com/docs/modules/memory/how_to/buffer_window"
  VectorStoreRetrieverMemory:
    documentation: "https://python.langchain.com/docs/modules/memory/how_to/vectorstore_retriever_memory"
  MongoDBChatMessageHistory:
    documentation: "https://python.langchain.com/docs/modules/memory/integrations/mongodb_chat_message_history"
  ChatMessagePromptTemplate:
    documentation: "https://python.langchain.com/docs/modules/model_io/prompts/prompt_templates/msg_prompt_templates"
  HumanMessagePromptTemplate:
    documentation: "https://python.langchain.com/docs/modules/model_io/models/chat/how_to/prompts"
  SystemMessagePromptTemplate:
    documentation: "https://python.langchain.com/docs/modules/model_io/models/chat/how_to/prompts"
  ChatPromptTemplate:
    documentation: "https://python.langchain.com/docs/modules/model_io/models/chat/how_to/prompts"
prompts:
  PromptTemplate:
    documentation: "https://python.langchain.com/docs/modules/model_io/prompts/prompt_templates/"
  ZeroShotPrompt:
    documentation: "https://python.langchain.com/docs/modules/agents/how_to/custom_mrkl_agent"
textsplitters:
  CharacterTextSplitter:
    documentation: "https://python.langchain.com/docs/modules/data_connection/document_transformers/text_splitters/character_text_splitter"
  RecursiveCharacterTextSplitter:
    documentation: "https://python.langchain.com/docs/modules/data_connection/document_transformers/text_splitters/recursive_text_splitter"
toolkits:
  OpenAPIToolkit:
    documentation: ""
  JsonToolkit:
    documentation: ""
  VectorStoreInfo:
    documentation: ""
  VectorStoreRouterToolkit:
    documentation: ""
  VectorStoreToolkit:
    documentation: ""
tools:
<<<<<<< HEAD
  - Search
  - PAL-MATH
  - Calculator
  - Serper Search
  - Tool
  - CustomComponent
  - PythonFunctionTool
  - PythonFunction
  - JsonSpec
  - News API
  - TMDB API
  - Podcast API
  - QuerySQLDataBaseTool
  - InfoSQLDatabaseTool
  - ListSQLDatabaseTool
  # - QueryCheckerTool
  - BingSearchRun
  - GoogleSearchRun
  - GoogleSearchResults
  - GoogleSerperRun
  - JsonListKeysTool
  - JsonGetValueTool
  - PythonREPLTool
  - PythonAstREPLTool
  - RequestsGetTool
  - RequestsPostTool
  - RequestsPatchTool
  - RequestsPutTool
  - RequestsDeleteTool
  - WikipediaQueryRun
  - WolframAlphaQueryRun
=======
  Search:
    documentation: ""
  PAL-MATH:
    documentation: ""
  Calculator:
    documentation: ""
  Serper Search:
    documentation: ""
  Tool:
    documentation: ""
  PythonFunctionTool:
    documentation: ""
  PythonFunction:
    documentation: ""
  JsonSpec:
    documentation: ""
  News API:
    documentation: ""
  TMDB API:
    documentation: ""
  Podcast API:
    documentation: ""
  QuerySQLDataBaseTool:
    documentation: ""
  InfoSQLDatabaseTool:
    documentation: ""
  ListSQLDatabaseTool:
    documentation: ""
  BingSearchRun:
    documentation: ""
  GoogleSearchRun:
    documentation: ""
  GoogleSearchResults:
    documentation: ""
  GoogleSerperRun:
    documentation: ""
  JsonListKeysTool:
    documentation: ""
  JsonGetValueTool:
    documentation: ""
  PythonREPLTool:
    documentation: ""
  PythonAstREPLTool:
    documentation: ""
  RequestsGetTool:
    documentation: ""
  RequestsPostTool:
    documentation: ""
  RequestsPatchTool:
    documentation: ""
  RequestsPutTool:
    documentation: ""
  RequestsDeleteTool:
    documentation: ""
  WikipediaQueryRun:
    documentation: ""
  WolframAlphaQueryRun:
    documentation: ""
>>>>>>> 8d77e510
utilities:
  BingSearchAPIWrapper:
    documentation: ""
  GoogleSearchAPIWrapper:
    documentation: ""
  GoogleSerperAPIWrapper:
    documentation: ""
  SearxResults:
    documentation: ""
  SearxSearchWrapper:
    documentation: ""
  SerpAPIWrapper:
    documentation: ""
  WikipediaAPIWrapper:
    documentation: ""
  WolframAlphaAPIWrapper:
    documentation: ""
retrievers:
  MultiQueryRetriever:
    documentation: "https://python.langchain.com/docs/modules/data_connection/retrievers/how_to/MultiQueryRetriever"
  # https://github.com/supabase-community/supabase-py/issues/482
  # ZepRetriever:
  #   documentation: "https://python.langchain.com/docs/modules/data_connection/retrievers/integrations/zep_memorystore"
vectorstores:
  Chroma:
    documentation: "https://python.langchain.com/docs/modules/data_connection/vectorstores/integrations/chroma"
  Qdrant:
    documentation: "https://python.langchain.com/docs/modules/data_connection/vectorstores/integrations/qdrant"
  Weaviate:
    documentation: "https://python.langchain.com/docs/modules/data_connection/vectorstores/integrations/weaviate"
  FAISS:
    documentation: "https://python.langchain.com/docs/modules/data_connection/vectorstores/integrations/faiss"
  Pinecone:
    documentation: "https://python.langchain.com/docs/modules/data_connection/vectorstores/integrations/pinecone"
  SupabaseVectorStore:
    documentation: "https://python.langchain.com/docs/modules/data_connection/vectorstores/integrations/supabase"
  MongoDBAtlasVectorSearch:
    documentation: "https://python.langchain.com/docs/modules/data_connection/vectorstores/integrations/mongodb_atlas"
wrappers:
  RequestsWrapper:
    documentation: ""
output_parsers:
  StructuredOutputParser:
    documentation: "https://python.langchain.com/docs/modules/model_io/output_parsers/structured"
  ResponseSchema:
    documentation: "https://python.langchain.com/docs/modules/model_io/output_parsers/structured"<|MERGE_RESOLUTION|>--- conflicted
+++ resolved
@@ -183,45 +183,14 @@
   VectorStoreToolkit:
     documentation: ""
 tools:
-<<<<<<< HEAD
-  - Search
-  - PAL-MATH
-  - Calculator
-  - Serper Search
-  - Tool
-  - CustomComponent
-  - PythonFunctionTool
-  - PythonFunction
-  - JsonSpec
-  - News API
-  - TMDB API
-  - Podcast API
-  - QuerySQLDataBaseTool
-  - InfoSQLDatabaseTool
-  - ListSQLDatabaseTool
-  # - QueryCheckerTool
-  - BingSearchRun
-  - GoogleSearchRun
-  - GoogleSearchResults
-  - GoogleSerperRun
-  - JsonListKeysTool
-  - JsonGetValueTool
-  - PythonREPLTool
-  - PythonAstREPLTool
-  - RequestsGetTool
-  - RequestsPostTool
-  - RequestsPatchTool
-  - RequestsPutTool
-  - RequestsDeleteTool
-  - WikipediaQueryRun
-  - WolframAlphaQueryRun
-=======
   Search:
     documentation: ""
   PAL-MATH:
     documentation: ""
   Calculator:
     documentation: ""
+  CustomComponent:
+    documentation: ""
   Serper Search:
     documentation: ""
   Tool:
@@ -274,7 +243,6 @@
     documentation: ""
   WolframAlphaQueryRun:
     documentation: ""
->>>>>>> 8d77e510
 utilities:
   BingSearchAPIWrapper:
     documentation: ""
