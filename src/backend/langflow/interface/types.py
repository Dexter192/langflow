--- conflicted
+++ resolved
@@ -3,22 +3,14 @@
 import re
 import traceback
 import warnings
-<<<<<<< HEAD
-from typing import Any, List, Optional, Union
+from typing import Any, Dict, List, Optional, Union
 from uuid import UUID
 
 from cachetools import LRUCache, cached
 from fastapi import HTTPException
 from loguru import logger
 
-=======
-from typing import Any, Dict, List, Optional, Union
-from uuid import UUID
-
-from fastapi import HTTPException
->>>>>>> c84d93fa
 from langflow.api.utils import get_new_key
-from langflow.field_typing.constants import CUSTOM_COMPONENT_SUPPORTED_TYPES
 from langflow.interface.agents.base import agent_creator
 from langflow.interface.chains.base import chain_creator
 from langflow.interface.custom.base import custom_component_creator
@@ -43,10 +35,6 @@
 from langflow.template.frontend_node.constants import CLASSES_TO_REMOVE
 from langflow.template.frontend_node.custom_components import CustomComponentFrontendNode
 from langflow.utils.util import get_base_classes
-<<<<<<< HEAD
-=======
-from loguru import logger
->>>>>>> c84d93fa
 
 
 # Used to get the base_classes list
