import { cloneDeep } from "lodash";
import { useContext, useEffect, useState } from "react";
import { NodeToolbar, useUpdateNodeInternals } from "reactflow";
import ShadTooltip from "../../components/ShadTooltipComponent";
import Tooltip from "../../components/TooltipComponent";
import IconComponent from "../../components/genericIconComponent";
import InputComponent from "../../components/inputComponent";
import { Textarea } from "../../components/ui/textarea";
import { useSSE } from "../../contexts/SSEContext";
import { TabsContext } from "../../contexts/tabsContext";
import { typesContext } from "../../contexts/typesContext";
import NodeToolbarComponent from "../../pages/FlowPage/components/nodeToolbarComponent";
import { validationStatusType } from "../../types/components";
import { NodeDataType } from "../../types/flow";
import {
  cleanEdges,
  getGroupStatus,
  handleKeyDown,
  scapedJSONStringfy,
} from "../../utils/reactflowUtils";
import { nodeColors, nodeIconsLucide } from "../../utils/styleUtils";
import { classNames, toTitleCase } from "../../utils/utils";
import ParameterComponent from "./components/parameterComponent";

export default function GenericNode({
  data: olddata,
  xPos,
  yPos,
  selected,
}: {
  data: NodeDataType;
  selected: boolean;
  xPos: number;
  yPos: number;
}): JSX.Element {
  const [data, setData] = useState(olddata);
  const { updateFlow, flows, tabId } = useContext(TabsContext);
  const updateNodeInternals = useUpdateNodeInternals();
  const { types, deleteNode, reactFlowInstance, setFilterEdge, getFilterEdge } =
    useContext(typesContext);
  const name = nodeIconsLucide[data.type] ? data.type : types[data.type];
  const [inputName, setInputName] = useState(true);
  const [nodeName, setNodeName] = useState(data.node!.display_name);
  const [inputDescription, setInputDescription] = useState(false);
  const [nodeDescription, setNodeDescription] = useState(
    data.node?.description!
  );
  const [validationStatus, setValidationStatus] =
    useState<validationStatusType | null>(null);
  const [showNode, setShowNode] = useState<boolean>(true);
  const [handles, setHandles] = useState<boolean[] | []>([]);
  let numberOfInputs: boolean[] = [];

  function countHandles(): void {
    numberOfInputs = Object.keys(data.node!.template)
      .filter((templateField) => templateField.charAt(0) !== "_")
      .map((templateCamp) => {
        const { template } = data.node!;
        if (template[templateCamp].input_types) return true;
        if (!template[templateCamp].show) return false;
        switch (template[templateCamp].type) {
          case "str":
            return false;
          case "bool":
            return false;
          case "float":
            return false;
          case "code":
            return false;
          case "prompt":
            return false;
          case "file":
            return false;
          case "int":
            return false;
          default:
            return true;
        }
      });
    setHandles(numberOfInputs);
  }

  useEffect(() => {
    countHandles();
  }, []);

  // State for outline color
  const { sseData, isBuilding } = useSSE();
  useEffect(() => {
    olddata.node = data.node;
    let myFlow = flows.find((flow) => flow.id === tabId);
    if (reactFlowInstance && myFlow) {
      let flow = cloneDeep(myFlow);
      flow.data = reactFlowInstance.toObject();
      cleanEdges({
        flow: {
          edges: flow.data.edges,
          nodes: flow.data.nodes,
        },
        updateEdge: (edge) => {
          flow.data!.edges = edge;
          reactFlowInstance.setEdges(edge);
          updateNodeInternals(data.id);
        },
      });
      updateFlow(flow);
    }
    countHandles();
  }, [data]);

  useEffect(() => {
    setTimeout(() => {
      updateNodeInternals(data.id);
    }, 300);
  }, [showNode]);

  // New useEffect to watch for changes in sseData and update validation status
  useEffect(() => {
    const relevantData = sseData[data.id];
    if (relevantData) {
      // Extract validation information from relevantData and update the validationStatus state
      setValidationStatus(relevantData);
    } else {
      setValidationStatus(null);
    }
  }, [sseData, data.id]);
  return (
    <>
      <NodeToolbar>
        <NodeToolbarComponent
          position={{ x: xPos, y: yPos }}
          data={data}
          setData={setData}
          deleteNode={deleteNode}
          setShowNode={setShowNode}
          numberOfHandles={handles}
          showNode={showNode}
        ></NodeToolbarComponent>
      </NodeToolbar>

      <div
        className={classNames(
          selected ? "border border-ring" : "border",
          " transition-transform ",
          showNode
            ? " w-96 scale-100 transform rounded-lg duration-500 ease-in-out "
            : " transform-width w-26 h-26 scale-90 transform rounded-full duration-500 ",
          "generic-node-div"
        )}
      >
        {data.node?.beta && showNode && (
          <div className="beta-badge-wrapper">
            <div className="beta-badge-content">BETA</div>
          </div>
        )}
<<<<<<< HEAD
        <div className="generic-node-div-title">
          <div className="generic-node-title-arrangement">
            <IconComponent
              name={data.node?.flow?"Ungroup":name}
              className="generic-node-icon"
              iconColor={`${nodeColors[types[data.type]]}`}
            />
            <div className="generic-node-tooltip-div">
              {data.node?.flow && inputName ? (
                <div>
                  <InputComponent
                    autoFocus
                    onBlur={() => {
                      setInputName(false);
                      if (nodeName.trim() !== "") {
                        setNodeName(nodeName);
                        data.node!.display_name = nodeName;
                      } else {
                        setNodeName(data.node!.display_name);
                      }
                    }}
                    value={nodeName}
                    onChange={setNodeName}
                    password={false}
                    blurOnEnter={true}
                  />
                </div>
              ) : (
                <ShadTooltip content={data.node?.display_name}>
                  <div
                    className="generic-node-tooltip-div text-primary"
                    onDoubleClick={() => setInputName(true)}
                  >
                    {data.node?.display_name}
                  </div>
                </ShadTooltip>
=======
        <div>
          <div
            className={
              "generic-node-div-title " +
              (!showNode
                ? " relative h-24 w-24 rounded-full "
                : " justify-between rounded-t-lg ")
            }
          >
            <div
              className={
                "generic-node-title-arrangement rounded-full" +
                (!showNode && "justify-center")
              }
            >
              <IconComponent
                name={name}
                className={
                  "generic-node-icon " +
                  (!showNode && "absolute inset-x-6 h-12 w-12")
                }
                iconColor={`${nodeColors[types[data.type]]}`}
              />
              {showNode && (
                <div className="generic-node-tooltip-div">
                  <ShadTooltip content={data.node?.display_name}>
                    <div className="generic-node-tooltip-div text-primary">
                      {data.node?.display_name}
                    </div>
                  </ShadTooltip>
                </div>
>>>>>>> 82ad4584
              )}
            </div>
            <div>
              {!showNode && (
                <>
                  {Object.keys(data.node!.template)
                    .filter((templateField) => templateField.charAt(0) !== "_")
                    .map(
                      (templateField: string, idx) =>
                        data.node!.template[templateField].show &&
                        !data.node!.template[templateField].advanced && (
                          <ParameterComponent
                            key={
                              (data.node!.template[
                                templateField
                              ].input_types?.join(";") ??
                                data.node!.template[templateField].type) +
                              "|" +
                              templateField +
                              "|" +
                              data.id
                            }
                            data={data}
                            setData={setData}
                            color={
                              nodeColors[
                                types[data.node?.template[templateField].type!]
                              ] ??
                              nodeColors[
                                data.node?.template[templateField].type!
                              ] ??
                              nodeColors.unknown
                            }
                            title={
                              data.node?.template[templateField].display_name
                                ? data.node.template[templateField].display_name
                                : data.node?.template[templateField].name
                                ? toTitleCase(
                                    data.node.template[templateField].name
                                  )
                                : toTitleCase(templateField)
                            }
                            info={data.node?.template[templateField].info}
                            name={templateField}
                            tooltipTitle={
                              data.node?.template[
                                templateField
                              ].input_types?.join("\n") ??
                              data.node?.template[templateField].type
                            }
                            required={
                              data.node?.template[templateField].required
                            }
                            id={
                              (data.node?.template[
                                templateField
                              ].input_types?.join(";") ??
                                data.node?.template[templateField].type) +
                              "|" +
                              templateField +
                              "|" +
                              data.id
                            }
                            left={true}
                            type={data.node?.template[templateField].type}
                            optionalHandle={
                              data.node?.template[templateField].input_types
                            }
                            showNode={showNode}
                          />
                        )
                    )}
                  <ParameterComponent
                    key={[data.type, data.id, ...data.node!.base_classes].join(
                      "|"
                    )}
                    data={data}
                    setData={setData}
                    color={nodeColors[types[data.type]] ?? nodeColors.unknown}
                    title={
                      data.node?.output_types &&
                      data.node.output_types.length > 0
                        ? data.node.output_types.join("|")
                        : data.type
                    }
                    tooltipTitle={data.node?.base_classes.join("\n")}
                    id={[data.type, data.id, ...data.node!.base_classes].join(
                      "|"
                    )}
                    type={data.node?.base_classes.join("|")}
                    left={false}
                    showNode={showNode}
                  />
                </>
              )}
            </div>

            {showNode && (
              <div className="round-button-div">
                <div>
                  <Tooltip
                    title={
                      isBuilding ? (
                        <span>Building...</span>
                      ) : !validationStatus ? (
                        <span className="flex">
                          Build{" "}
                          <IconComponent
                            name="Zap"
                            className="mx-0.5 h-5 fill-build-trigger stroke-build-trigger stroke-1"
                          />{" "}
                          flow to validate status.
                        </span>
                      ) : (
                        <div className="max-h-96 overflow-auto">
                          {typeof validationStatus.params === "string"
                            ? validationStatus.params
                                .split("\n")
                                .map((line: string, index: number) => (
                                  <div key={index}>{line}</div>
                                ))
                            : ""}
                        </div>
                      )
                    }
                  >
                    <div className="generic-node-status-position">
                      <div
                        className={classNames(
                          validationStatus && validationStatus.valid
                            ? "green-status"
                            : "status-build-animation",
                          "status-div"
                        )}
                      ></div>
                      <div
                        className={classNames(
                          validationStatus && !validationStatus.valid
                            ? "red-status"
                            : "status-build-animation",
                          "status-div"
                        )}
                      ></div>
                      <div
                        className={classNames(
                          !validationStatus || isBuilding
                            ? "yellow-status"
                            : "status-build-animation",
                          "status-div"
                        )}
                      ></div>
                    </div>
                  </Tooltip>
                </div>
              </div>
            )}
          </div>
        </div>

<<<<<<< HEAD
        <div className="generic-node-desc">
          {data.node?.flow && inputDescription ? (
            <Textarea
              autoFocus
              onBlur={() => {
                setInputDescription(false);
                if (nodeDescription.trim() !== "") {
                  setNodeDescription(nodeDescription);
                  data.node!.description = nodeDescription;
                } else {
                  setNodeDescription(data.node!.description);
                }
              }}
              value={nodeDescription}
              onChange={(e) => setNodeDescription(e.target.value)}
              onKeyDown={(e) => {
                handleKeyDown(e, nodeDescription, "");
                if (
                  e.key === "Enter" &&
                  e.shiftKey === false &&
                  e.ctrlKey === false &&
                  e.altKey === false
                ) {
                  setInputDescription(false);
                  if (nodeDescription.trim() !== "") {
                    setNodeDescription(nodeDescription);
                    data.node!.description = nodeDescription;
                  } else {
                    setNodeDescription(data.node!.description);
                  }
                }
              }}
            />
          ) : (
            <div
              className="generic-node-desc-text"
              onDoubleClick={() => setInputDescription(true)}
            >
              {data.node?.description}
            </div>
          )}

          <>
            {Object.keys(data.node!.template)
              .filter((templateField) => templateField.charAt(0) !== "_")
              .map((templateField: string, idx) => (
                <div key={idx}>
                  {data.node!.template[templateField].show &&
                  !data.node!.template[templateField].advanced ? (
                    <ParameterComponent
                      key={scapedJSONStringfy({
                        inputTypes:
                          data.node!.template[templateField].input_types,
                        type: data.node!.template[templateField].type,
                        id: data.id,
                        fieldName: templateField,
                        proxy: data.node!.template[templateField].proxy,
                      })}
                      data={data}
                      setData={setData}
                      color={
                        nodeColors[
                          types[data.node?.template[templateField].type!]
                        ] ??
                        nodeColors[data.node?.template[templateField].type!] ??
                        nodeColors.unknown
                      }
                      title={
                        data.node?.template[templateField].display_name
                          ? data.node.template[templateField].display_name
                          : data.node?.template[templateField].name
                          ? toTitleCase(data.node.template[templateField].name)
                          : toTitleCase(templateField)
                      }
                      info={data.node?.template[templateField].info}
                      name={templateField}
                      tooltipTitle={
                        data.node?.template[templateField].input_types?.join(
                          "\n"
                        ) ?? data.node?.template[templateField].type
                      }
                      required={data.node!.template[templateField].required}
                      id={{
                        inputTypes:
                          data.node!.template[templateField].input_types,
                        type: data.node!.template[templateField].type,
                        id: data.id,
                        fieldName: templateField,
                      }}
                      left={true}
                      type={data.node?.template[templateField].type}
                      optionalHandle={
                        data.node?.template[templateField].input_types
                      }
                      proxy={data.node?.template[templateField].proxy}
                    />
                  ) : (
                    <></>
                  )}
                </div>
              ))}
            <div
              className={classNames(
                Object.keys(data.node!.template).length < 1 ? "hidden" : "",
                "flex-max-width justify-center"
              )}
            >
              {" "}
            </div>
            <ParameterComponent
              key={scapedJSONStringfy({
                baseClasses: data.node!.base_classes,
                id: data.id,
                dataType: data.type,
              })}
              data={data}
              setData={setData}
              color={nodeColors[types[data.type]] ?? nodeColors.unknown}
              title={
                data.node?.output_types && data.node.output_types.length > 0
                  ? data.node.output_types.join("|")
                  : data.type
              }
              tooltipTitle={data.node?.base_classes.join("\n")}
              id={{
                baseClasses: data.node!.base_classes,
                id: data.id,
                dataType: data.type,
              }}
              type={data.node?.base_classes.join("|")}
              left={false}
            />
          </>
        </div>
=======
        {showNode && (
          <div
            className={
              showNode
                ? "generic-node-desc " +
                  (data.node?.description !== "" && showNode ? "py-5" : "pb-5")
                : ""
            }
          >
            {data.node?.description !== "" && showNode && (
              <div className="generic-node-desc-text">
                {data.node?.description}
              </div>
            )}

            <>
              {Object.keys(data.node!.template)
                .filter((templateField) => templateField.charAt(0) !== "_")
                .map((templateField: string, idx) => (
                  <div key={idx}>
                    {data.node!.template[templateField].show &&
                    !data.node!.template[templateField].advanced ? (
                      <ParameterComponent
                        key={
                          (data.node!.template[templateField].input_types?.join(
                            ";"
                          ) ?? data.node!.template[templateField].type) +
                          "|" +
                          templateField +
                          "|" +
                          data.id
                        }
                        data={data}
                        setData={setData}
                        color={
                          nodeColors[
                            types[data.node?.template[templateField].type!]
                          ] ??
                          nodeColors[
                            data.node?.template[templateField].type!
                          ] ??
                          nodeColors.unknown
                        }
                        title={
                          data.node?.template[templateField].display_name
                            ? data.node.template[templateField].display_name
                            : data.node?.template[templateField].name
                            ? toTitleCase(
                                data.node.template[templateField].name
                              )
                            : toTitleCase(templateField)
                        }
                        info={data.node?.template[templateField].info}
                        name={templateField}
                        tooltipTitle={
                          data.node?.template[templateField].input_types?.join(
                            "\n"
                          ) ?? data.node?.template[templateField].type
                        }
                        required={data.node?.template[templateField].required}
                        id={
                          (data.node?.template[templateField].input_types?.join(
                            ";"
                          ) ?? data.node?.template[templateField].type) +
                          "|" +
                          templateField +
                          "|" +
                          data.id
                        }
                        left={true}
                        type={data.node?.template[templateField].type}
                        optionalHandle={
                          data.node?.template[templateField].input_types
                        }
                        showNode={showNode}
                      />
                    ) : (
                      <></>
                    )}
                  </div>
                ))}
              <div
                className={classNames(
                  Object.keys(data.node!.template).length < 1 ? "hidden" : "",
                  "flex-max-width justify-center"
                )}
              >
                {" "}
              </div>
              <ParameterComponent
                key={[data.type, data.id, ...data.node!.base_classes].join("|")}
                data={data}
                setData={setData}
                color={nodeColors[types[data.type]] ?? nodeColors.unknown}
                title={
                  data.node?.output_types && data.node.output_types.length > 0
                    ? data.node.output_types.join("|")
                    : data.type
                }
                tooltipTitle={data.node?.base_classes.join("\n")}
                id={[data.type, data.id, ...data.node!.base_classes].join("|")}
                type={data.node?.base_classes.join("|")}
                left={false}
                showNode={showNode}
              />
            </>
          </div>
        )}
>>>>>>> 82ad4584
      </div>
    </>
  );
}<|MERGE_RESOLUTION|>--- conflicted
+++ resolved
@@ -14,7 +14,6 @@
 import { NodeDataType } from "../../types/flow";
 import {
   cleanEdges,
-  getGroupStatus,
   handleKeyDown,
   scapedJSONStringfy,
 } from "../../utils/reactflowUtils";
@@ -153,44 +152,6 @@
             <div className="beta-badge-content">BETA</div>
           </div>
         )}
-<<<<<<< HEAD
-        <div className="generic-node-div-title">
-          <div className="generic-node-title-arrangement">
-            <IconComponent
-              name={data.node?.flow?"Ungroup":name}
-              className="generic-node-icon"
-              iconColor={`${nodeColors[types[data.type]]}`}
-            />
-            <div className="generic-node-tooltip-div">
-              {data.node?.flow && inputName ? (
-                <div>
-                  <InputComponent
-                    autoFocus
-                    onBlur={() => {
-                      setInputName(false);
-                      if (nodeName.trim() !== "") {
-                        setNodeName(nodeName);
-                        data.node!.display_name = nodeName;
-                      } else {
-                        setNodeName(data.node!.display_name);
-                      }
-                    }}
-                    value={nodeName}
-                    onChange={setNodeName}
-                    password={false}
-                    blurOnEnter={true}
-                  />
-                </div>
-              ) : (
-                <ShadTooltip content={data.node?.display_name}>
-                  <div
-                    className="generic-node-tooltip-div text-primary"
-                    onDoubleClick={() => setInputName(true)}
-                  >
-                    {data.node?.display_name}
-                  </div>
-                </ShadTooltip>
-=======
         <div>
           <div
             className={
@@ -207,7 +168,7 @@
               }
             >
               <IconComponent
-                name={name}
+                name={data.node?.flow ? "Ungroup" : name}
                 className={
                   "generic-node-icon " +
                   (!showNode && "absolute inset-x-6 h-12 w-12")
@@ -216,13 +177,36 @@
               />
               {showNode && (
                 <div className="generic-node-tooltip-div">
-                  <ShadTooltip content={data.node?.display_name}>
-                    <div className="generic-node-tooltip-div text-primary">
-                      {data.node?.display_name}
+                  {data.node?.flow && inputName ? (
+                    <div>
+                      <InputComponent
+                        autoFocus
+                        onBlur={() => {
+                          setInputName(false);
+                          if (nodeName.trim() !== "") {
+                            setNodeName(nodeName);
+                            data.node!.display_name = nodeName;
+                          } else {
+                            setNodeName(data.node!.display_name);
+                          }
+                        }}
+                        value={nodeName}
+                        onChange={setNodeName}
+                        password={false}
+                        blurOnEnter={true}
+                      />
                     </div>
-                  </ShadTooltip>
+                  ) : (
+                    <ShadTooltip content={data.node?.display_name}>
+                      <div
+                        className="generic-node-tooltip-div text-primary"
+                        onDoubleClick={() => setInputName(true)}
+                      >
+                        {data.node?.display_name}
+                      </div>
+                    </ShadTooltip>
+                  )}
                 </div>
->>>>>>> 82ad4584
               )}
             </div>
             <div>
@@ -235,16 +219,14 @@
                         data.node!.template[templateField].show &&
                         !data.node!.template[templateField].advanced && (
                           <ParameterComponent
-                            key={
-                              (data.node!.template[
-                                templateField
-                              ].input_types?.join(";") ??
-                                data.node!.template[templateField].type) +
-                              "|" +
-                              templateField +
-                              "|" +
-                              data.id
-                            }
+                            key={scapedJSONStringfy({
+                              inputTypes:
+                                data.node!.template[templateField].input_types,
+                              type: data.node!.template[templateField].type,
+                              id: data.id,
+                              fieldName: templateField,
+                              proxy: data.node!.template[templateField].proxy,
+                            })}
                             data={data}
                             setData={setData}
                             color={
@@ -274,31 +256,31 @@
                               data.node?.template[templateField].type
                             }
                             required={
-                              data.node?.template[templateField].required
+                              data.node!.template[templateField].required
                             }
-                            id={
-                              (data.node?.template[
-                                templateField
-                              ].input_types?.join(";") ??
-                                data.node?.template[templateField].type) +
-                              "|" +
-                              templateField +
-                              "|" +
-                              data.id
-                            }
+                            id={{
+                              inputTypes:
+                                data.node!.template[templateField].input_types,
+                              type: data.node!.template[templateField].type,
+                              id: data.id,
+                              fieldName: templateField,
+                            }}
                             left={true}
                             type={data.node?.template[templateField].type}
                             optionalHandle={
                               data.node?.template[templateField].input_types
                             }
+                            proxy={data.node?.template[templateField].proxy}
                             showNode={showNode}
                           />
                         )
                     )}
                   <ParameterComponent
-                    key={[data.type, data.id, ...data.node!.base_classes].join(
-                      "|"
-                    )}
+                    key={scapedJSONStringfy({
+                      baseClasses: data.node!.base_classes,
+                      id: data.id,
+                      dataType: data.type,
+                    })}
                     data={data}
                     setData={setData}
                     color={nodeColors[types[data.type]] ?? nodeColors.unknown}
@@ -309,9 +291,11 @@
                         : data.type
                     }
                     tooltipTitle={data.node?.base_classes.join("\n")}
-                    id={[data.type, data.id, ...data.node!.base_classes].join(
-                      "|"
-                    )}
+                    id={{
+                      baseClasses: data.node!.base_classes,
+                      id: data.id,
+                      dataType: data.type,
+                    }}
                     type={data.node?.base_classes.join("|")}
                     left={false}
                     showNode={showNode}
@@ -382,30 +366,22 @@
           </div>
         </div>
 
-<<<<<<< HEAD
-        <div className="generic-node-desc">
-          {data.node?.flow && inputDescription ? (
-            <Textarea
-              autoFocus
-              onBlur={() => {
-                setInputDescription(false);
-                if (nodeDescription.trim() !== "") {
-                  setNodeDescription(nodeDescription);
-                  data.node!.description = nodeDescription;
-                } else {
-                  setNodeDescription(data.node!.description);
-                }
-              }}
-              value={nodeDescription}
-              onChange={(e) => setNodeDescription(e.target.value)}
-              onKeyDown={(e) => {
-                handleKeyDown(e, nodeDescription, "");
-                if (
-                  e.key === "Enter" &&
-                  e.shiftKey === false &&
-                  e.ctrlKey === false &&
-                  e.altKey === false
-                ) {
+        {showNode && (
+          <div
+            className={
+              showNode
+                ? "generic-node-desc " +
+                  (data.node?.description !== "" ? "py-5" : "pb-5")
+                : ""
+            }
+          >
+            {data.node?.description !== "" &&
+            showNode &&
+            data.node?.flow &&
+            inputDescription ? (
+              <Textarea
+                autoFocus
+                onBlur={() => {
                   setInputDescription(false);
                   if (nodeDescription.trim() !== "") {
                     setNodeDescription(nodeDescription);
@@ -413,126 +389,35 @@
                   } else {
                     setNodeDescription(data.node!.description);
                   }
-                }
-              }}
-            />
-          ) : (
-            <div
-              className="generic-node-desc-text"
-              onDoubleClick={() => setInputDescription(true)}
-            >
-              {data.node?.description}
-            </div>
-          )}
-
-          <>
-            {Object.keys(data.node!.template)
-              .filter((templateField) => templateField.charAt(0) !== "_")
-              .map((templateField: string, idx) => (
-                <div key={idx}>
-                  {data.node!.template[templateField].show &&
-                  !data.node!.template[templateField].advanced ? (
-                    <ParameterComponent
-                      key={scapedJSONStringfy({
-                        inputTypes:
-                          data.node!.template[templateField].input_types,
-                        type: data.node!.template[templateField].type,
-                        id: data.id,
-                        fieldName: templateField,
-                        proxy: data.node!.template[templateField].proxy,
-                      })}
-                      data={data}
-                      setData={setData}
-                      color={
-                        nodeColors[
-                          types[data.node?.template[templateField].type!]
-                        ] ??
-                        nodeColors[data.node?.template[templateField].type!] ??
-                        nodeColors.unknown
-                      }
-                      title={
-                        data.node?.template[templateField].display_name
-                          ? data.node.template[templateField].display_name
-                          : data.node?.template[templateField].name
-                          ? toTitleCase(data.node.template[templateField].name)
-                          : toTitleCase(templateField)
-                      }
-                      info={data.node?.template[templateField].info}
-                      name={templateField}
-                      tooltipTitle={
-                        data.node?.template[templateField].input_types?.join(
-                          "\n"
-                        ) ?? data.node?.template[templateField].type
-                      }
-                      required={data.node!.template[templateField].required}
-                      id={{
-                        inputTypes:
-                          data.node!.template[templateField].input_types,
-                        type: data.node!.template[templateField].type,
-                        id: data.id,
-                        fieldName: templateField,
-                      }}
-                      left={true}
-                      type={data.node?.template[templateField].type}
-                      optionalHandle={
-                        data.node?.template[templateField].input_types
-                      }
-                      proxy={data.node?.template[templateField].proxy}
-                    />
-                  ) : (
-                    <></>
-                  )}
-                </div>
-              ))}
-            <div
-              className={classNames(
-                Object.keys(data.node!.template).length < 1 ? "hidden" : "",
-                "flex-max-width justify-center"
-              )}
-            >
-              {" "}
-            </div>
-            <ParameterComponent
-              key={scapedJSONStringfy({
-                baseClasses: data.node!.base_classes,
-                id: data.id,
-                dataType: data.type,
-              })}
-              data={data}
-              setData={setData}
-              color={nodeColors[types[data.type]] ?? nodeColors.unknown}
-              title={
-                data.node?.output_types && data.node.output_types.length > 0
-                  ? data.node.output_types.join("|")
-                  : data.type
-              }
-              tooltipTitle={data.node?.base_classes.join("\n")}
-              id={{
-                baseClasses: data.node!.base_classes,
-                id: data.id,
-                dataType: data.type,
-              }}
-              type={data.node?.base_classes.join("|")}
-              left={false}
-            />
-          </>
-        </div>
-=======
-        {showNode && (
-          <div
-            className={
-              showNode
-                ? "generic-node-desc " +
-                  (data.node?.description !== "" && showNode ? "py-5" : "pb-5")
-                : ""
-            }
-          >
-            {data.node?.description !== "" && showNode && (
-              <div className="generic-node-desc-text">
+                }}
+                value={nodeDescription}
+                onChange={(e) => setNodeDescription(e.target.value)}
+                onKeyDown={(e) => {
+                  handleKeyDown(e, nodeDescription, "");
+                  if (
+                    e.key === "Enter" &&
+                    e.shiftKey === false &&
+                    e.ctrlKey === false &&
+                    e.altKey === false
+                  ) {
+                    setInputDescription(false);
+                    if (nodeDescription.trim() !== "") {
+                      setNodeDescription(nodeDescription);
+                      data.node!.description = nodeDescription;
+                    } else {
+                      setNodeDescription(data.node!.description);
+                    }
+                  }
+                }}
+              />
+            ) : (
+              <div
+                className="generic-node-desc-text"
+                onDoubleClick={() => setInputDescription(true)}
+              >
                 {data.node?.description}
               </div>
             )}
-
             <>
               {Object.keys(data.node!.template)
                 .filter((templateField) => templateField.charAt(0) !== "_")
@@ -541,15 +426,14 @@
                     {data.node!.template[templateField].show &&
                     !data.node!.template[templateField].advanced ? (
                       <ParameterComponent
-                        key={
-                          (data.node!.template[templateField].input_types?.join(
-                            ";"
-                          ) ?? data.node!.template[templateField].type) +
-                          "|" +
-                          templateField +
-                          "|" +
-                          data.id
-                        }
+                        key={scapedJSONStringfy({
+                          inputTypes:
+                            data.node!.template[templateField].input_types,
+                          type: data.node!.template[templateField].type,
+                          id: data.id,
+                          fieldName: templateField,
+                          proxy: data.node!.template[templateField].proxy,
+                        })}
                         data={data}
                         setData={setData}
                         color={
@@ -577,21 +461,20 @@
                             "\n"
                           ) ?? data.node?.template[templateField].type
                         }
-                        required={data.node?.template[templateField].required}
-                        id={
-                          (data.node?.template[templateField].input_types?.join(
-                            ";"
-                          ) ?? data.node?.template[templateField].type) +
-                          "|" +
-                          templateField +
-                          "|" +
-                          data.id
-                        }
+                        required={data.node!.template[templateField].required}
+                        id={{
+                          inputTypes:
+                            data.node!.template[templateField].input_types,
+                          type: data.node!.template[templateField].type,
+                          id: data.id,
+                          fieldName: templateField,
+                        }}
                         left={true}
                         type={data.node?.template[templateField].type}
                         optionalHandle={
                           data.node?.template[templateField].input_types
                         }
+                        proxy={data.node?.template[templateField].proxy}
                         showNode={showNode}
                       />
                     ) : (
@@ -608,7 +491,11 @@
                 {" "}
               </div>
               <ParameterComponent
-                key={[data.type, data.id, ...data.node!.base_classes].join("|")}
+                key={scapedJSONStringfy({
+                  baseClasses: data.node!.base_classes,
+                  id: data.id,
+                  dataType: data.type,
+                })}
                 data={data}
                 setData={setData}
                 color={nodeColors[types[data.type]] ?? nodeColors.unknown}
@@ -618,7 +505,11 @@
                     : data.type
                 }
                 tooltipTitle={data.node?.base_classes.join("\n")}
-                id={[data.type, data.id, ...data.node!.base_classes].join("|")}
+                id={{
+                  baseClasses: data.node!.base_classes,
+                  id: data.id,
+                  dataType: data.type,
+                }}
                 type={data.node?.base_classes.join("|")}
                 left={false}
                 showNode={showNode}
@@ -626,7 +517,6 @@
             </>
           </div>
         )}
->>>>>>> 82ad4584
       </div>
     </>
   );
