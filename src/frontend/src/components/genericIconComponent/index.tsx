--- conflicted
+++ resolved
@@ -9,15 +9,9 @@
   const TargetIcon = nodeIconsLucide[name] ?? nodeIconsLucide["unknown"];
   return (
     <TargetIcon
-<<<<<<< HEAD
-      strokeWidth={1.5}
-      className={className}
-      style={{ color: iconColor }}
-=======
       className={className}
       style={{ color: iconColor }}
       stroke-width={1.5}
->>>>>>> 60b9f01c
     />
   );
 }