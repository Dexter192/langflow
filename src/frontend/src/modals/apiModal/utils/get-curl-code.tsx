--- conflicted
+++ resolved
@@ -8,23 +8,14 @@
   flowId: string,
   isAuth: boolean,
   tweaksBuildedObject,
-<<<<<<< HEAD
-  endpointName?: string
-=======
   endpointName?: string,
->>>>>>> af80b4c4
 ): string {
   const tweaksObject = tweaksBuildedObject[0];
   // show the endpoint name in the curl command if it exists
   return `curl -X POST \\
     "${window.location.protocol}//${window.location.host}/api/v1/run/${
-<<<<<<< HEAD
-    endpointName || flowId
-  }?stream=false" \\
-=======
       endpointName || flowId
     }?stream=false" \\
->>>>>>> af80b4c4
     -H 'Content-Type: application/json'\\${
       !isAuth ? `\n  -H 'x-api-key: <your api key>'\\` : ""
     }
