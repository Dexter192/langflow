import { Search } from "lucide-react";
import { useContext, useState } from "react";
import ShadTooltip from "../../../../components/ShadTooltipComponent";
import IconComponent from "../../../../components/genericIconComponent";
import { Separator } from "../../../../components/ui/separator";
import { alertContext } from "../../../../contexts/alertContext";
import { TabsContext } from "../../../../contexts/tabsContext";
import { typesContext } from "../../../../contexts/typesContext";
import ApiModal from "../../../../modals/ApiModal";
import ExportModal from "../../../../modals/exportModal";
import { APIClassType, APIObjectType } from "../../../../types/api";
import {
  nodeColors,
  nodeIconsLucide,
  nodeNames,
} from "../../../../utils/styleUtils";
import { classNames } from "../../../../utils/utils";
import DisclosureComponent from "../DisclosureComponent";

export default function ExtraSidebar() {
  const { data } = useContext(typesContext);
  const { flows, tabId, uploadFlow, tabsState, saveFlow } =
    useContext(TabsContext);
  const { setSuccessData, setErrorData } = useContext(alertContext);
  const [dataFilter, setFilterData] = useState(data);
  const [search, setSearch] = useState("");
  const isPending = tabsState[tabId]?.isPending;
  function onDragStart(
    event: React.DragEvent<any>,
    data: { type: string; node?: APIClassType }
  ) {
    //start drag event
    var crt = event.currentTarget.cloneNode(true);
    crt.style.position = "absolute";
    crt.style.top = "-500px";
    crt.style.right = "-500px";
    crt.classList.add("cursor-grabbing");
    document.body.appendChild(crt);
    event.dataTransfer.setDragImage(crt, 0, 0);
    event.dataTransfer.setData("nodedata", JSON.stringify(data));
  }

  // Handle showing components after use search input
  function handleSearchInput(e: string) {
    setFilterData((_) => {
      let ret = {};
      Object.keys(data).forEach((d: keyof APIObjectType, i) => {
        ret[d] = {};
        let keys = Object.keys(data[d]).filter((nd) =>
          nd.toLowerCase().includes(e.toLowerCase())
        );
        keys.forEach((element) => {
          ret[d][element] = data[d][element];
        });
      });
      return ret;
    });
  }
  const flow = flows.find((f) => f.id === tabId);

  return (
    <div className="side-bar-arrangement">
      <div className="side-bar-buttons-arrangement">
        <ShadTooltip content="Import" side="top">
          <button
            className="extra-side-bar-buttons"
            onClick={() => {
              uploadFlow();
            }}
          >
            <IconComponent name="FileUp" className="side-bar-button-size " />
          </button>
        </ShadTooltip>

        <ShadTooltip content="Export" side="top">
<<<<<<< HEAD
          <ExportModal>
            <div className={classNames("extra-side-bar-buttons")}>
              <FileDown
                strokeWidth={1.5}
                className="side-bar-button-size"
              ></FileDown>
            </div>
          </ExportModal>
        </ShadTooltip>
        <ShadTooltip content="Code" side="top">
          {flow && flow.data && (
            <ApiModal flow={flow}>
              <div className={classNames("extra-side-bar-buttons")}>
                <Code2
                  strokeWidth={1.5}
                  className="side-bar-button-size"
                ></Code2>
              </div>
            </ApiModal>
          )}
=======
          <button
            className={classNames("extra-side-bar-buttons")}
            onClick={(event) => {
              openPopUp(<ExportModal />);
            }}
          >
            <IconComponent name="FileDown" className="side-bar-button-size" />
          </button>
        </ShadTooltip>
        <ShadTooltip content="Code" side="top">
          <button
            className={classNames("extra-side-bar-buttons")}
            onClick={(event) => {
              openPopUp(<ApiModal flow={flows.find((f) => f.id === tabId)} />);
            }}
          >
            <IconComponent name="Code2" className="side-bar-button-size" />
          </button>
>>>>>>> 9a751531
        </ShadTooltip>

        <ShadTooltip content="Save" side="top">
          <button
            className="extra-side-bar-buttons"
            onClick={(event) => {
              saveFlow(flow);
              setSuccessData({ title: "Changes saved successfully" });
            }}
            disabled={!isPending}
          >
            <IconComponent
              name="Save"
              className={
                "side-bar-button-size" +
                (isPending ? " " : " extra-side-bar-save-disable")
              }
            />
          </button>
        </ShadTooltip>
      </div>
      <Separator />
      <div className="side-bar-search-div-placement">
        <input
          type="text"
          name="search"
          id="search"
          placeholder="Search"
          className="input-search"
          onChange={(e) => {
            handleSearchInput(e.target.value);
            // Set search input state
            setSearch(e.target.value);
          }}
        />
        <div className="search-icon">
          <Search size={20} strokeWidth={1.5} className="text-primary" />
        </div>
      </div>

      <div className="side-bar-components-div-arrangement">
        {Object.keys(dataFilter)
          .sort()
          .map((d: keyof APIObjectType, i) =>
            Object.keys(dataFilter[d]).length > 0 ? (
              <DisclosureComponent
                openDisc={search.length == 0 ? false : true}
                key={nodeNames[d]}
                button={{
                  title: nodeNames[d] ?? nodeNames.unknown,
                  Icon: nodeIconsLucide[d] ?? nodeIconsLucide.unknown,
                }}
              >
                <div className="side-bar-components-gap">
                  {Object.keys(dataFilter[d])
                    .sort()
                    .map((t: string, k) => (
                      <ShadTooltip
                        content={data[d][t].display_name}
                        side="right"
                        key={data[d][t].display_name}
                      >
                        <div key={k} data-tooltip-id={t}>
                          <div
                            draggable
                            className={
                              "side-bar-components-border bg-background"
                            }
                            style={{
                              borderLeftColor:
                                nodeColors[d] ?? nodeColors.unknown,
                            }}
                            onDragStart={(event) =>
                              onDragStart(event, {
                                type: t,
                                node: data[d][t],
                              })
                            }
                            onDragEnd={() => {
                              document.body.removeChild(
                                document.getElementsByClassName(
                                  "cursor-grabbing"
                                )[0]
                              );
                            }}
                          >
                            <div className="side-bar-components-div-form">
                              <span className="side-bar-components-text">
                                {data[d][t].display_name}
                              </span>
                              <IconComponent
                                name="Menu"
                                className="side-bar-components-icon "
                              />
                            </div>
                          </div>
                        </div>
                      </ShadTooltip>
                    ))}
                </div>
              </DisclosureComponent>
            ) : (
              <div key={i}></div>
            )
          )}
      </div>
    </div>
  );
}<|MERGE_RESOLUTION|>--- conflicted
+++ resolved
@@ -1,4 +1,3 @@
-import { Search } from "lucide-react";
 import { useContext, useState } from "react";
 import ShadTooltip from "../../../../components/ShadTooltipComponent";
 import IconComponent from "../../../../components/genericIconComponent";
@@ -73,13 +72,9 @@
         </ShadTooltip>
 
         <ShadTooltip content="Export" side="top">
-<<<<<<< HEAD
           <ExportModal>
             <div className={classNames("extra-side-bar-buttons")}>
-              <FileDown
-                strokeWidth={1.5}
-                className="side-bar-button-size"
-              ></FileDown>
+              <IconComponent name="FileDown" className="side-bar-button-size" />
             </div>
           </ExportModal>
         </ShadTooltip>
@@ -87,33 +82,10 @@
           {flow && flow.data && (
             <ApiModal flow={flow}>
               <div className={classNames("extra-side-bar-buttons")}>
-                <Code2
-                  strokeWidth={1.5}
-                  className="side-bar-button-size"
-                ></Code2>
+                <IconComponent name="Code2" className="side-bar-button-size" />
               </div>
             </ApiModal>
           )}
-=======
-          <button
-            className={classNames("extra-side-bar-buttons")}
-            onClick={(event) => {
-              openPopUp(<ExportModal />);
-            }}
-          >
-            <IconComponent name="FileDown" className="side-bar-button-size" />
-          </button>
-        </ShadTooltip>
-        <ShadTooltip content="Code" side="top">
-          <button
-            className={classNames("extra-side-bar-buttons")}
-            onClick={(event) => {
-              openPopUp(<ApiModal flow={flows.find((f) => f.id === tabId)} />);
-            }}
-          >
-            <IconComponent name="Code2" className="side-bar-button-size" />
-          </button>
->>>>>>> 9a751531
         </ShadTooltip>
 
         <ShadTooltip content="Save" side="top">
@@ -150,7 +122,11 @@
           }}
         />
         <div className="search-icon">
-          <Search size={20} strokeWidth={1.5} className="text-primary" />
+          <IconComponent
+            name="Search"
+            className={"h-5 w-5 stroke-[1.5] text-primary"}
+            aria-hidden="true"
+          />
         </div>
       </div>
 
