--- conflicted
+++ resolved
@@ -5,15 +5,11 @@
 from langflow.services.database.utils import initialize_database
 from langflow.services.manager import service_manager
 from langflow.services.schema import ServiceType
-<<<<<<< HEAD
-from langflow.services.settings.constants import DEFAULT_SUPERUSER, DEFAULT_SUPERUSER_PASSWORD
-from langflow.services.socket.utils import set_socketio_server
-=======
 from langflow.services.settings.constants import (
     DEFAULT_SUPERUSER,
     DEFAULT_SUPERUSER_PASSWORD,
 )
->>>>>>> 4c332b98
+from langflow.services.socket.utils import set_socketio_server
 
 from .deps import get_db_service, get_session, get_settings_service
 
@@ -57,17 +53,16 @@
         ),
         (plugins_factory.PluginServiceFactory(), [ServiceType.SETTINGS_SERVICE]),
         (store_factory.StoreServiceFactory(), [ServiceType.SETTINGS_SERVICE]),
-<<<<<<< HEAD
-        (credentials_factory.CredentialServiceFactory(), [ServiceType.SETTINGS_SERVICE]),
-        (storage_factory.StorageServiceFactory(), [ServiceType.SESSION_SERVICE, ServiceType.SETTINGS_SERVICE]),
+        (
+            credentials_factory.CredentialServiceFactory(),
+            [ServiceType.SETTINGS_SERVICE],
+        ),
+        (
+            storage_factory.StorageServiceFactory(),
+            [ServiceType.SESSION_SERVICE, ServiceType.SETTINGS_SERVICE],
+        ),
         (monitor_factory.MonitorServiceFactory(), [ServiceType.SETTINGS_SERVICE]),
         (socket_factory.SocketIOFactory(), [ServiceType.CACHE_SERVICE]),
-=======
-        (
-            credentials_factory.CredentialServiceFactory(),
-            [ServiceType.SETTINGS_SERVICE],
-        ),
->>>>>>> 4c332b98
     ]
 
 
@@ -97,12 +92,16 @@
                 )
                 return None
         else:
-            logger.debug("User with superuser credentials exists but is not a superuser.")
+            logger.debug(
+                "User with superuser credentials exists but is not a superuser."
+            )
             return None
 
     if user:
         if verify_password(password, user.password):
-            raise ValueError("User with superuser credentials exists but is not a superuser.")
+            raise ValueError(
+                "User with superuser credentials exists but is not a superuser."
+            )
         else:
             raise ValueError("Incorrect superuser credentials")
 
@@ -131,15 +130,21 @@
     username = settings_service.auth_settings.SUPERUSER
     password = settings_service.auth_settings.SUPERUSER_PASSWORD
 
-    is_default = (username == DEFAULT_SUPERUSER) and (password == DEFAULT_SUPERUSER_PASSWORD)
-
-    try:
-        user = get_or_create_super_user(session=session, username=username, password=password, is_default=is_default)
+    is_default = (username == DEFAULT_SUPERUSER) and (
+        password == DEFAULT_SUPERUSER_PASSWORD
+    )
+
+    try:
+        user = get_or_create_super_user(
+            session=session, username=username, password=password, is_default=is_default
+        )
         if user is not None:
             logger.debug("Superuser created successfully.")
     except Exception as exc:
         logger.exception(exc)
-        raise RuntimeError("Could not create superuser. Please create a superuser manually.") from exc
+        raise RuntimeError(
+            "Could not create superuser. Please create a superuser manually."
+        ) from exc
     finally:
         settings_service.auth_settings.reset_credentials()
 
@@ -153,7 +158,9 @@
 
     if not settings_service.auth_settings.AUTO_LOGIN:
         try:
-            logger.debug("AUTO_LOGIN is set to False. Removing default superuser if exists.")
+            logger.debug(
+                "AUTO_LOGIN is set to False. Removing default superuser if exists."
+            )
             username = DEFAULT_SUPERUSER
             from langflow.services.database.models.user.model import User
 
@@ -203,7 +210,9 @@
 
     initialize_settings_service()
 
-    service_manager.register_factory(cache_factory.CacheServiceFactory(), dependencies=[ServiceType.SETTINGS_SERVICE])
+    service_manager.register_factory(
+        cache_factory.CacheServiceFactory(), dependencies=[ServiceType.SETTINGS_SERVICE]
+    )
 
     service_manager.register_factory(
         session_service_factory.SessionServiceFactory(),
@@ -220,7 +229,9 @@
             service_manager.register_factory(factory, dependencies=dependencies)
         except Exception as exc:
             logger.exception(exc)
-            raise RuntimeError("Could not initialize services. Please check your settings.") from exc
+            raise RuntimeError(
+                "Could not initialize services. Please check your settings."
+            ) from exc
 
     # Test cache connection
     service_manager.get(ServiceType.CACHE_SERVICE)
@@ -230,7 +241,9 @@
     except Exception as exc:
         logger.error(exc)
         raise exc
-    setup_superuser(service_manager.get(ServiceType.SETTINGS_SERVICE), next(get_session()))
+    setup_superuser(
+        service_manager.get(ServiceType.SETTINGS_SERVICE), next(get_session())
+    )
     try:
         get_db_service().migrate_flows_if_auto_login()
     except Exception as exc:
