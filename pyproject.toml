[project]
name = "langflow"
version = "1.4.1"
description = "A Python package with a built-in web application"
requires-python = ">=3.10,<3.14"
license = "MIT"
keywords = ["nlp", "langchain", "openai", "gpt", "gui"]
readme = "README.md"
maintainers = [
    { name = "Carlos Coelho", email = "carlos@langflow.org" },
    { name = "Cristhian Zanforlin", email = "cristhian.lousa@gmail.com" },
    { name = "Gabriel Almeida", email = "gabriel@langflow.org" },
    { name = "Igor Carvalho", email = "igorr.ackerman@gmail.com" },
    { name = "Lucas Eduoli", email = "lucaseduoli@gmail.com" },
    { name = "Otávio Anovazzi", email = "otavio2204@gmail.com" },
    { name = "Rodrigo Nader", email = "rodrigo@langflow.org" },
    { name = "Italo dos Anjos", email = "italojohnnydosanjos@gmail.com" },
]
# Define your main dependencies here
dependencies = [
    "langflow-base==0.4.1",
    "beautifulsoup4==4.12.3",
    "google-search-results>=2.4.1,<3.0.0",
    "google-api-python-client==2.154.0",
    "huggingface-hub[inference]>=0.23.2,<1.0.0",
    "networkx==3.4.2",
    "fake-useragent==1.5.1",
    "pyarrow==19.0.0",
    "wikipedia==1.4.0",
    "qdrant-client==1.9.2",
    "weaviate-client==4.10.2",
    "faiss-cpu==1.9.0.post1",
    "types-cachetools==5.5.0.20240820",
    "pymongo==4.10.1",
    "supabase==2.6.0",
    "certifi>=2023.11.17,<2025.0.0",
    "certifi==2024.8.30",
    'fastavro==1.9.7; python_version < "3.13"',
    'fastavro>=1.9.8; python_version >= "3.13"',
    "redis==5.2.1",
    "metaphor-python==0.1.23",
    'pywin32==307; sys_platform == "win32"',
    "langfuse==2.53.9",
    "metal_sdk==2.5.1",
    "MarkupSafe==3.0.2",
    "boto3==1.34.162",
    "numexpr==2.10.2",
    "qianfan==0.3.5",
    "pgvector==0.3.6",
    "langchain==0.3.21",
    "elasticsearch==8.16.0",
    "pytube==15.0.0",
    "dspy-ai==2.5.41",
    "assemblyai==0.35.1",
    "litellm==1.60.2",
    "chromadb==0.5.23",
    "zep-python==2.0.2",
    "youtube-transcript-api==0.6.3",
    "Markdown==3.7",
    "upstash-vector==0.6.0",
    "GitPython==3.1.43",
    "kubernetes==31.0.0",
    "json_repair==0.30.3",
    "langwatch==0.1.16",
    "langsmith>=0.3.42,<1.0.0",
    "yfinance==0.2.50",
    "wolframalpha==5.1.3",
    "astra-assistants[tools]~=2.2.12",
    "composio-langchain==0.7.15",
    "composio-core==0.7.15",
    "spider-client==0.1.24",
    "nltk==3.9.1",
    "lark==1.2.2",
    "jq==1.8.0",
    "pydantic-settings>=2.2.0,<3.0.0",
    "ragstack-ai-knowledge-store==0.2.1",
    "duckduckgo_search==7.2.1",
    "opensearch-py==2.8.0",
    "langchain-google-genai==2.0.6",
    "langchain-cohere==0.3.3",
    "langchain-anthropic==0.3.0",
    "langchain-astradb~=0.6.0",
    "langchain-openai==0.2.12",
    "langchain-google-vertexai==2.0.7",
    "langchain-groq==0.2.1",
    "langchain-pinecone==0.2.2",
    "langchain-mistralai==0.2.3",
    "langchain-chroma==0.1.4",
    "langchain-aws==0.2.7",
    "langchain-unstructured==0.1.5",
    "langchain-milvus==0.1.7",
    "langchain-mongodb==0.2.0",
    "langchain-nvidia-ai-endpoints==0.3.8",
    "langchain-google-calendar-tools==0.0.1",
    "langchain-google-community==2.0.3",
    "langchain-elasticsearch==0.3.0",
    "langchain-ollama==0.2.1",
    "langchain-sambanova==0.1.0",
    "langchain-community~=0.3.20",
    "sqlalchemy[aiosqlite]>=2.0.38,<3.0.0",
    "atlassian-python-api==3.41.16",
    "mem0ai==0.1.34",
    "needle-python>=0.4.0",
    "aiofile>=3.9.0,<4.0.0",
    "sseclient-py==1.8.0",
    "arize-phoenix-otel>=0.6.1",
    "openinference-instrumentation-langchain>=0.1.29",
    "crewai==0.102.0",
    "mcp>=0.9.1",
    "uv>=0.5.7",
    "webrtcvad>=2.0.10",
    "scipy>=1.14.1",
    "ag2>=0.1.0",
    "scrapegraph-py>=1.12.0",
    "pydantic-ai>=0.0.19",
    "smolagents>=1.8.0",
    "apify-client>=1.8.1",
    "pylint>=3.3.4",
    "ruff>=0.9.7",
    "langchain-graph-retriever==0.6.1",
    "graph-retriever==0.6.1",
    "ibm-watsonx-ai>=1.3.1",
    "langchain-ibm>=0.3.8",
    "opik>=1.6.3",
    "openai>=1.68.2",
<<<<<<< HEAD
    "casbin>=1.41.0",
    "casbin_sqlalchemy_adapter>=1.4.0"
=======
    "twelvelabs>=0.4.7",
>>>>>>> 183a8c28
]

[dependency-groups]
dev = [
    "pytest-instafail>=0.5.0",
    "types-redis>=4.6.0.5",
    "ipykernel>=6.29.0",
    "mypy>=1.11.0",
    "ruff>=0.9.7,<0.10",
    "httpx>=0.27.0",
    "pytest>=8.2.0",
    "types-requests>=2.32.0",
    "requests>=2.32.0",
    "pytest-cov>=5.0.0",
    "pandas-stubs>=2.1.4.231227",
    "types-pillow>=10.2.0.20240213",
    "types-pyyaml>=6.0.12.8",
    "types-python-jose>=3.3.4.8",
    "types-passlib>=1.7.7.13",
    "pytest-mock>=3.14.0",
    "pytest-xdist>=3.6.0",
    "types-pywin32>=306.0.0.4",
    "types-google-cloud-ndb>=2.2.0.0",
    "pytest-sugar>=1.0.0",
    "respx>=0.21.1",
    "pytest-asyncio>=0.23.0",
    "pytest-profiling>=1.7.0",
    "pre-commit>=3.7.0",
    "vulture>=2.11",
    "dictdiffer>=0.9.0",
    "pytest-split>=0.9.0",
    "pytest-flakefinder>=1.1.0",
    "types-markdown>=3.7.0.20240822",
    "packaging>=24.1,<25.0",
    "asgi-lifespan>=2.1.0",
    "pytest-github-actions-annotate-failures>=0.2.0",
    "pytest-codspeed>=3.0.0",
    "blockbuster>=1.5.20,<1.6",
    "types-aiofiles>=24.1.0.20240626",
    "codeflash>=0.8.4",
    "hypothesis>=6.123.17",
    "locust>=2.32.9",
    "pytest-rerunfailures>=15.0",
    "scrapegraph-py>=1.10.2",
    "pydantic-ai>=0.0.19",
    "elevenlabs>=1.52.0",
    "faker>=37.0.0",
    "pytest-timeout>=2.3.1",
    "casbin>=1.41.0",
    "casbin_sqlalchemy_adapter>=1.4.0"
]

[tool.uv.sources]
langflow-base = { workspace = true }
langflow = { workspace = true }

[tool.uv.workspace]
members = ["src/backend/base", "."]

[tool.hatch.build.targets.wheel]
packages = ["src/backend/langflow"]

[project.urls]
Repository = "https://github.com/langflow-ai/langflow"
Documentation = "https://docs.langflow.org"

[project.optional-dependencies]
deploy = [
    "celery[redis]>=5.3.6",
    "flower>=2.0.0"
]
couchbase = [
    "couchbase>=4.2.1"
]
cassio = [
    "cassio>=0.1.7"
]
local = [
    "llama-cpp-python~=0.2.0",
    "sentence-transformers>=2.3.1",
    "ctransformers>=0.2.10"
]
clickhouse-connect = [
    "clickhouse-connect==0.7.19"
]

nv-ingest = [
    "nv-ingest-api==2025.4.22.dev20250422",
    "nv-ingest-client==2025.4.22.dev20250422",
]

postgresql = [
  "sqlalchemy[postgresql_psycopg2binary]",
    "sqlalchemy[postgresql_psycopg]",

]

[project.scripts]
langflow = "langflow.__main__:main"

[tool.codespell]
skip = '.git,*.pdf,*.svg,*.pdf,*.yaml,*.ipynb,poetry.lock,*.min.js,*.css,package-lock.json,*.trig.,**/node_modules/**,./stuff/*,*.csv'
# Ignore latin etc
ignore-regex = '.*(Stati Uniti|Tense=Pres).*'


[tool.pytest.ini_options]
timeout = 120
timeout_method = "signal"
minversion = "6.0"
testpaths = ["tests", "integration"]
console_output_style = "progress"
filterwarnings = ["ignore::DeprecationWarning", "ignore::ResourceWarning"]
log_cli = true
log_cli_format = "%(asctime)s [%(levelname)8s] %(message)s (%(filename)s:%(lineno)s)"
log_cli_date_format = "%Y-%m-%d %H:%M:%S"
markers = ["async_test", "api_key_required"]
asyncio_mode = "auto"
asyncio_default_fixture_loop_scope = "function"

[tool.coverage.run]
command_line = """
    -m pytest --ignore=tests/integration
    --cov --cov-report=term --cov-report=html
    --instafail -ra -n auto -m "not api_key_required"
"""
source = ["src/backend/base/langflow/"]
omit = ["*/alembic/*", "tests/*", "*/__init__.py"]


[tool.coverage.report]
sort = "Stmts"
skip_empty = true
show_missing = false
ignore_errors = true


[tool.coverage.html]
directory = "coverage"


[tool.ruff]
exclude = ["src/backend/base/langflow/alembic/*", "src/frontend/tests/assets/*"]
line-length = 120

[tool.ruff.lint]
pydocstyle.convention = "google"
select = ["ALL"]
ignore = [
    "C90", # McCabe complexity
    "CPY", # Missing copyright
    "COM812", # Messes with the formatter
    "ERA", # Eradicate commented-out code
    "FIX002", # Line contains TODO
    "ISC001", # Messes with the formatter
    "PERF203", # Rarely useful
    "PLR09", # Too many something (arg, statements, etc)
    "RUF012", # Pydantic models are currently not well detected. See https://github.com/astral-sh/ruff/issues/13630
    "TD002", # Missing author in TODO
    "TD003", # Missing issue link in TODO
    "TRY301", # A bit too harsh (Abstract `raise` to an inner function)

    # Rules that are TODOs
    "ANN",
]

# Preview rules that are not yet activated
external = ["RUF027"]

[tool.ruff.lint.per-file-ignores]
"scripts/*" = [
    "D1",
    "INP",
    "T201",
]
"src/backend/tests/*" = [
    "D1",
    "PLR2004",
    "S101",
    "SLF001",
]

[tool.ruff.lint.flake8-builtins]
builtins-allowed-modules = [ "io", "logging", "socket"]

[tool.mypy]
plugins = ["pydantic.mypy"]
follow_imports = "skip"
disable_error_code = ["type-var"]
namespace_packages = true
mypy_path = "langflow"
ignore_missing_imports = true

[build-system]
requires = ["hatchling"]
build-backend = "hatchling.build"<|MERGE_RESOLUTION|>--- conflicted
+++ resolved
@@ -123,12 +123,9 @@
     "langchain-ibm>=0.3.8",
     "opik>=1.6.3",
     "openai>=1.68.2",
-<<<<<<< HEAD
     "casbin>=1.41.0",
     "casbin_sqlalchemy_adapter>=1.4.0"
-=======
     "twelvelabs>=0.4.7",
->>>>>>> 183a8c28
 ]
 
 [dependency-groups]
