// src/constants/constants.ts

import { languageMap } from "../types/components";

/**
 * invalid characters for flow name
 * @constant
 */
export const INVALID_CHARACTERS = [
  " ",
  ",",
  ".",
  ":",
  ";",
  "!",
  "?",
  "/",
  "\\",
  "(",
  ")",
  "[",
  "]",
  "\n",
];

/**
 * regex to highlight the variables in the text
 * @constant
 */

export const regexHighlight = /\{([^}]+)\}/g;

export const programmingLanguages: languageMap = {
  javascript: ".js",
  python: ".py",
  java: ".java",
  c: ".c",
  cpp: ".cpp",
  "c++": ".cpp",
  "c#": ".cs",
  ruby: ".rb",
  php: ".php",
  swift: ".swift",
  "objective-c": ".m",
  kotlin: ".kt",
  typescript: ".ts",
  go: ".go",
  perl: ".pl",
  rust: ".rs",
  scala: ".scala",
  haskell: ".hs",
  lua: ".lua",
  shell: ".sh",
  sql: ".sql",
  html: ".html",
  css: ".css",
  // add more file extensions here, make sure the key is same as language prop in CodeBlock.tsx component
};
/**
 * Number maximum of components to scroll on tooltips
 * @constant
 */
export const MAX_LENGTH_TO_SCROLL_TOOLTIP = 200;

/**
 * Number maximum of components to scroll on tooltips
 * @constant
 */
export const MAX_WORDS_HIGHLIGHT = 79;

/**
 * Limit of items before show scroll on fields modal
 * @constant
 */
export const limitScrollFieldsModal = 10;

/**
 * The base text for subtitle of Export Dialog (Toolbar)
 * @constant
 */
export const EXPORT_DIALOG_SUBTITLE = "Export flow as JSON file.";

/**
 * The base text for subtitle of Flow Settings (Menubar)
 * @constant
 */
export const SETTINGS_DIALOG_SUBTITLE = "Edit details about your project.";

/**
 * The base text for subtitle of Code Dialog (Toolbar)
 * @constant
 */
export const CODE_DIALOG_SUBTITLE =
  "Export your flow to use it with this code.";

/**
 * The base text for subtitle of Chat Form
 * @constant
 */
export const CHAT_FORM_DIALOG_SUBTITLE =
  "Set up the input variables defined in prompt templates. Interact with agents and chains.";

/**
 * The base text for subtitle of Edit Node Dialog
 * @constant
 */
export const EDIT_DIALOG_SUBTITLE =
  "Adjust the configurations of your component. Define parameter visibility for the canvas view. Remember to save once you’re finished.";

/**
 * The base text for subtitle of Code Dialog
 * @constant
 */
export const CODE_PROMPT_DIALOG_SUBTITLE =
  "Edit your Python code. This code snippet accepts module import and a single function definition. Make sure that your function returns a string.";

/**
 * The base text for subtitle of Prompt Dialog
 * @constant
 */
export const PROMPT_DIALOG_SUBTITLE =
  "Create your prompt. Prompts can help guide the behavior of a Language Model.";

export const CHAT_CANNOT_OPEN_TITLE = "Chat Cannot Open";

export const CHAT_CANNOT_OPEN_DESCRIPTION = "This is not a chat flow.";

export const FLOW_NOT_BUILT_TITLE = "Flow not built";

export const FLOW_NOT_BUILT_DESCRIPTION =
  "Please build the flow before chatting.";

/**
 * The base text for subtitle of Text Dialog
 * @constant
 */
export const TEXT_DIALOG_SUBTITLE = "Edit your text.";

/**
 * The base text for subtitle of Import Dialog
 * @constant
 */
export const IMPORT_DIALOG_SUBTITLE =
  "Upload a JSON file or select from the available community examples.";

/**
 * The text that shows when a tooltip is empty
 * @constant
 */
export const TOOLTIP_EMPTY = "No compatible components found.";

/**
 * The base text for subtitle of code dialog
 * @constant
 */
export const EXPORT_CODE_DIALOG =
  "Generate the code to integrate your flow into an external application.";

/**
 * The base text for subtitle of code dialog
 * @constant
 */
export const COLUMN_DIV_STYLE =
  " w-full h-full flex overflow-auto flex-col bg-muted px-16 ";

export const NAV_DISPLAY_STYLE =
  " w-full flex justify-between py-12 pb-2 px-6 ";

/**
 * The base text for subtitle of code dialog
 * @constant
 */
export const DESCRIPTIONS: string[] = [
  "Chain the Words, Master Language!",
  "Language Architect at Work!",
  "Empowering Language Engineering.",
  "Craft Language Connections Here.",
  "Create, Connect, Converse.",
  "Smart Chains, Smarter Conversations.",
  "Bridging Prompts for Brilliance.",
  "Language Models, Unleashed.",
  "Your Hub for Text Generation.",
  "Promptly Ingenious!",
  "Building Linguistic Labyrinths.",
  "Langflow: Create, Chain, Communicate.",
  "Connect the Dots, Craft Language.",
  "Interactive Language Weaving.",
  "Generate, Innovate, Communicate.",
  "Conversation Catalyst Engine.",
  "Language Chainlink Master.",
  "Design Dialogues with Langflow.",
  "Nurture NLP Nodes Here.",
  "Conversational Cartography Unlocked.",
  "Design, Develop, Dialogize.",
];
export const BUTTON_DIV_STYLE =
  " flex gap-2 focus:ring-1 focus:ring-offset-1 focus:ring-ring focus:outline-none ";

/**
 * The base text for subtitle of code dialog
 * @constant
 */
export const ADJECTIVES: string[] = [
  "admiring",
  "adoring",
  "agitated",
  "amazing",
  "angry",
  "awesome",
  "backstabbing",
  "berserk",
  "big",
  "boring",
  "clever",
  "cocky",
  "compassionate",
  "condescending",
  "cranky",
  "desperate",
  "determined",
  "distracted",
  "dreamy",
  "drunk",
  "ecstatic",
  "elated",
  "elegant",
  "evil",
  "fervent",
  "focused",
  "furious",
  "gigantic",
  "gloomy",
  "goofy",
  "grave",
  "happy",
  "high",
  "hopeful",
  "hungry",
  "insane",
  "jolly",
  "jovial",
  "kickass",
  "lonely",
  "loving",
  "mad",
  "modest",
  "naughty",
  "nauseous",
  "nostalgic",
  "pedantic",
  "pensive",
  "prickly",
  "reverent",
  "romantic",
  "sad",
  "serene",
  "sharp",
  "sick",
  "silly",
  "sleepy",
  "small",
  "stoic",
  "stupefied",
  "suspicious",
  "tender",
  "thirsty",
  "tiny",
  "trusting",
  "bubbly",
  "charming",
  "cheerful",
  "comical",
  "dazzling",
  "delighted",
  "dynamic",
  "effervescent",
  "enthusiastic",
  "exuberant",
  "fluffy",
  "friendly",
  "funky",
  "giddy",
  "giggly",
  "gleeful",
  "goofy",
  "graceful",
  "grinning",
  "hilarious",
  "inquisitive",
  "joyous",
  "jubilant",
  "lively",
  "mirthful",
  "mischievous",
  "optimistic",
  "peppy",
  "perky",
  "playful",
  "quirky",
  "radiant",
  "sassy",
  "silly",
  "spirited",
  "sprightly",
  "twinkly",
  "upbeat",
  "vibrant",
  "witty",
  "zany",
  "zealous",
];
/**
 * Nouns for the name of the flow
 * @constant
 *
 */
export const NOUNS: string[] = [
  "albattani",
  "allen",
  "almeida",
  "archimedes",
  "ardinghelli",
  "aryabhata",
  "austin",
  "babbage",
  "banach",
  "bardeen",
  "bartik",
  "bassi",
  "bell",
  "bhabha",
  "bhaskara",
  "blackwell",
  "bohr",
  "booth",
  "borg",
  "bose",
  "boyd",
  "brahmagupta",
  "brattain",
  "brown",
  "carson",
  "chandrasekhar",
  "colden",
  "cori",
  "cray",
  "curie",
  "darwin",
  "davinci",
  "dijkstra",
  "dubinsky",
  "easley",
  "einstein",
  "elion",
  "engelbart",
  "euclid",
  "euler",
  "fermat",
  "fermi",
  "feynman",
  "franklin",
  "galileo",
  "gates",
  "goldberg",
  "goldstine",
  "goldwasser",
  "golick",
  "goodall",
  "hamilton",
  "hawking",
  "heisenberg",
  "heyrovsky",
  "hodgkin",
  "hoover",
  "hopper",
  "hugle",
  "hypatia",
  "jang",
  "jennings",
  "jepsen",
  "joliot",
  "jones",
  "kalam",
  "kare",
  "keller",
  "khorana",
  "kilby",
  "kirch",
  "knuth",
  "kowalevski",
  "lalande",
  "lamarr",
  "leakey",
  "leavitt",
  "lichterman",
  "liskov",
  "lovelace",
  "lumiere",
  "mahavira",
  "mayer",
  "mccarthy",
  "mcclintock",
  "mclean",
  "mcnulty",
  "meitner",
  "meninsky",
  "mestorf",
  "minsky",
  "mirzakhani",
  "morse",
  "murdock",
  "newton",
  "nobel",
  "noether",
  "northcutt",
  "noyce",
  "panini",
  "pare",
  "pasteur",
  "payne",
  "perlman",
  "pike",
  "poincare",
  "poitras",
  "ptolemy",
  "raman",
  "ramanujan",
  "ride",
  "ritchie",
  "roentgen",
  "rosalind",
  "saha",
  "sammet",
  "shaw",
  "shirley",
  "shockley",
  "sinoussi",
  "snyder",
  "spence",
  "stallman",
  "stonebraker",
  "swanson",
  "swartz",
  "swirles",
  "tesla",
  "thompson",
  "torvalds",
  "turing",
  "varahamihira",
  "visvesvaraya",
  "volhard",
  "wescoff",
  "williams",
  "wilson",
  "wing",
  "wozniak",
  "wright",
  "yalow",
  "yonath",
  "coulomb",
  "degrasse",
  "dewey",
  "edison",
  "eratosthenes",
  "faraday",
  "galton",
  "gauss",
  "herschel",
  "hubble",
  "joule",
  "kaku",
  "kepler",
  "khayyam",
  "lavoisier",
  "maxwell",
  "mendel",
  "mendeleev",
  "ohm",
  "pascal",
  "planck",
  "riemann",
  "schrodinger",
  "sagan",
  "tesla",
  "tyson",
  "volta",
  "watt",
  "weber",
  "wien",
  "zoBell",
  "zuse",
];

/**
 * Header text for user projects
 * @constant
 *
 */
export const USER_PROJECTS_HEADER = "My Collection";

/**
 * URLs excluded from error retries.
 * @constant
 *
 */
export const URL_EXCLUDED_FROM_ERROR_RETRIES = [
  "/api/v1/validate/code",
  "/api/v1/custom_component",
  "/api/v1/validate/prompt",
];

<<<<<<< HEAD
export const CONTROL_INPUT_STATE = {
  password: "",
  cnfPassword: "",
  username: "",
};

export const CONTROL_LOGIN_STATE = {
  username: "",
  password: "",
};
=======
export const tabsCode = [];

export function tabsArray(codes: string[], method: number) {
  if (!method) return;
  if (method === 0) {
    return [
      {
        name: "cURL",
        mode: "bash",
        image: "https://curl.se/logo/curl-symbol-transparent.png",
        language: "sh",
        code: codes[0],
      },
      {
        name: "Python API",
        mode: "python",
        image:
          "https://images.squarespace-cdn.com/content/v1/5df3d8c5d2be5962e4f87890/1628015119369-OY4TV3XJJ53ECO0W2OLQ/Python+API+Training+Logo.png?format=1000w",
        language: "py",
        code: codes[1],
      },
      {
        name: "Python Code",
        mode: "python",
        image: "https://cdn-icons-png.flaticon.com/512/5968/5968350.png",
        language: "py",
        code: codes[2],
      },
      {
        name: "Chat Widget HTML",
        description:
          "Insert this code anywhere in your &lt;body&gt; tag. To use with react and other libs, check our <a class='link-color' href='https://langflow.org/guidelines/widget'>documentation</a>.",
        mode: "html",
        image: "https://cdn-icons-png.flaticon.com/512/5968/5968350.png",
        language: "py",
        code: codes[3],
      },
    ];
  }
  return [
    {
      name: "cURL",
      mode: "bash",
      image: "https://curl.se/logo/curl-symbol-transparent.png",
      language: "sh",
      code: codes[0],
    },
    {
      name: "Python API",
      mode: "python",
      image:
        "https://images.squarespace-cdn.com/content/v1/5df3d8c5d2be5962e4f87890/1628015119369-OY4TV3XJJ53ECO0W2OLQ/Python+API+Training+Logo.png?format=1000w",
      language: "py",
      code: codes[1],
    },
    {
      name: "Python Code",
      mode: "python",
      language: "py",
      image: "https://cdn-icons-png.flaticon.com/512/5968/5968350.png",
      code: codes[2],
    },
    {
      name: "Chat Widget HTML",
      description:
        "Insert this code anywhere in your &lt;body&gt; tag. To use with react and other libs, check our <a class='link-color' href='https://langflow.org/guidelines/widget'>documentation</a>.",
      mode: "html",
      image: "https://cdn-icons-png.flaticon.com/512/5968/5968350.png",
      language: "py",
      code: codes[3],
    },
    {
      name: "Tweaks",
      mode: "python",
      image: "https://cdn-icons-png.flaticon.com/512/5968/5968350.png",
      language: "py",
      code: codes[4],
    },
  ];
}
>>>>>>> f065a469
<|MERGE_RESOLUTION|>--- conflicted
+++ resolved
@@ -508,8 +508,6 @@
   "/api/v1/custom_component",
   "/api/v1/validate/prompt",
 ];
-
-<<<<<<< HEAD
 export const CONTROL_INPUT_STATE = {
   password: "",
   cnfPassword: "",
@@ -520,7 +518,6 @@
   username: "",
   password: "",
 };
-=======
 export const tabsCode = [];
 
 export function tabsArray(codes: string[], method: number) {
@@ -600,5 +597,4 @@
       code: codes[4],
     },
   ];
-}
->>>>>>> f065a469
+}